--- conflicted
+++ resolved
@@ -45,37 +45,15 @@
 
 ## Key Highlights
 
-<<<<<<< HEAD
-- **Agent Gateway** - [Invoke agents through the AI Gateway with request/response logging and access controls](../../docs/a2a)
-- **Guardrails API v2** - [Generic Guardrail API with streaming support, structured messages, and tool call checks](../../docs/proxy/guardrails)
-- **Customer (End User) Usage UI** - [Track and visualize end-user spend directly in the dashboard](../../docs/proxy/customer_usage)
-=======
 - **Agent Gateway (A2A)** - [Invoke agents through the AI Gateway with request/response logging and access controls](../../docs/a2a)
 - **Guardrails API v2** - [Generic Guardrail API with streaming support, structured messages, and tool call checks](../../docs/adding_provider/generic_guardrail_api)
-- **Customer (End User) Usage UI** - [Track and visualize end-user spend directly in the dashboard](../../docs/proxy/users)
->>>>>>> 3359daf6
+- **Customer (End User) Usage UI** - [Track and visualize end-user spend directly in the dashboard](../../docs/proxy/customer_usage)
 - **vLLM Batch + Files API** - [Support for batch and files API with vLLM deployments](../../docs/batches)
 - **Dynamic Rate Limiting on Teams** - [Enable dynamic rate limits and priority reservation on team-level](../../docs/proxy/team_budgets)
 - **Google Cloud Chirp3 HD** - [New text-to-speech provider with Chirp3 HD voices](../../docs/text_to_speech)
 
 ---
 
-<<<<<<< HEAD
-### Customer (End User) Usage UI
-
-<Image
-img={require('../../img/release_notes/customer_usage.png')}
-style={{width: '100%', display: 'block', margin: '2rem auto'}}
-/>
-
-Users can now filter usage statistics by customers, providing the same granular filtering capabilities available for teams and organizations.
-
-**Details:**
-
-- Filter usage analytics, spend logs, and activity metrics by customer ID
-- View customer-level breakdowns alongside existing team and user-level filters
-- Consistent filtering experience across all usage and analytics views
-=======
 ### Agent Gateway (A2A)
 
 <Image 
@@ -112,7 +90,23 @@
 Get started with Agent Gateway here: [Agent Gateway Documentation](../../docs/a2a)
 
 ---
->>>>>>> 3359daf6
+
+### Customer (End User) Usage UI
+
+<Image
+img={require('../../img/release_notes/customer_usage.png')}
+style={{width: '100%', display: 'block', margin: '2rem auto'}}
+/>
+
+Users can now filter usage statistics by customers, providing the same granular filtering capabilities available for teams and organizations.
+
+**Details:**
+
+- Filter usage analytics, spend logs, and activity metrics by customer ID
+- View customer-level breakdowns alongside existing team and user-level filters
+- Consistent filtering experience across all usage and analytics views
+
+---
 
 ## New Providers and Endpoints
 
