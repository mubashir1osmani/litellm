--- conflicted
+++ resolved
@@ -6,11 +6,7 @@
 """
 
 import asyncio
-<<<<<<< HEAD
-from typing import Any, AsyncIterator, Dict
-=======
 from typing import Any, AsyncIterator, Dict, cast
->>>>>>> fc5c5d4d
 from uuid import uuid4
 
 from litellm._logging import verbose_logger
