--- conflicted
+++ resolved
@@ -118,10 +118,6 @@
                         pass
 
             # end of processing langfuse ########################
-<<<<<<< HEAD
-=======
-            print_verbose(f"response obj type: {type(response_obj)}")
->>>>>>> 3d928760
             if (
                 level == "ERROR"
                 and status_message is not None
@@ -154,10 +150,6 @@
             trace_id = None
             generation_id = None
             if self._is_langfuse_v2():
-<<<<<<< HEAD
-=======
-                print_verbose("INSIDE V2 LANGFUSE")
->>>>>>> 3d928760
                 trace_id, generation_id = self._log_langfuse_v2(
                     user_id,
                     metadata,
@@ -384,12 +376,6 @@
                     "headers": clean_headers,
                 }
 
-            print_verbose(f"trace_params: {trace_params}")
-
-<<<<<<< HEAD
-=======
-            print_verbose(f"trace_params: {trace_params}")
->>>>>>> 3d928760
             trace = self.Langfuse.trace(**trace_params)
 
             generation_id = None
@@ -439,14 +425,8 @@
                     "completion_start_time", None
                 )
 
-            print_verbose(f"generation_params: {generation_params}")
-
             generation_client = trace.generation(**generation_params)
-
-<<<<<<< HEAD
-=======
-            print_verbose(f"LANGFUSE TRACE ID - {generation_client.trace_id}")
->>>>>>> 3d928760
+            
             return generation_client.trace_id, generation_id
         except Exception as e:
             verbose_logger.debug(f"Langfuse Layer Error - {traceback.format_exc()}")
