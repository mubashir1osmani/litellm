import asyncio
import importlib
import json
import os
import socket
import subprocess
import sys
from datetime import datetime
from unittest import mock
from unittest.mock import AsyncMock, MagicMock, mock_open, patch

import click
import httpx
import pytest
import yaml
from fastapi import FastAPI
from fastapi.testclient import TestClient

sys.path.insert(
    0, os.path.abspath("../../..")
)  # Adds the parent directory to the system-path

import litellm
from litellm.proxy.auth.user_api_key_auth import user_api_key_auth
from litellm.proxy.proxy_server import app, initialize

example_embedding_result = {
    "object": "list",
    "data": [
        {
            "object": "embedding",
            "index": 0,
            "embedding": [
                -0.006929283495992422,
                -0.005336422007530928,
                -4.547132266452536e-05,
                -0.024047505110502243,
                -0.006929283495992422,
                -0.005336422007530928,
                -4.547132266452536e-05,
                -0.024047505110502243,
                -0.006929283495992422,
                -0.005336422007530928,
                -4.547132266452536e-05,
                -0.024047505110502243,
            ],
        }
    ],
    "model": "text-embedding-3-small",
    "usage": {"prompt_tokens": 5, "total_tokens": 5},
}


def mock_patch_aembedding():
    return mock.patch(
        "litellm.proxy.proxy_server.llm_router.aembedding",
        return_value=example_embedding_result,
    )


@pytest.fixture(scope="function")
def client_no_auth():
    # Assuming litellm.proxy.proxy_server is an object
    from litellm.proxy.proxy_server import cleanup_router_config_variables

    cleanup_router_config_variables()
    filepath = os.path.dirname(os.path.abspath(__file__))
    config_fp = f"{filepath}/test_configs/test_config_no_auth.yaml"
    # initialize can get run in parallel, it sets specific variables for the fast api app, sinc eit gets run in parallel different tests use the wrong variables
    asyncio.run(initialize(config=config_fp, debug=True))
    return TestClient(app)


@pytest.mark.asyncio
async def test_initialize_scheduled_jobs_credentials(monkeypatch):
    """
    Test that get_credentials is only called when store_model_in_db is True
    """
    monkeypatch.delenv("DISABLE_PRISMA_SCHEMA_UPDATE", raising=False)
    monkeypatch.delenv("STORE_MODEL_IN_DB", raising=False)
    from litellm.proxy.proxy_server import ProxyStartupEvent
    from litellm.proxy.utils import ProxyLogging

    # Mock dependencies
    mock_prisma_client = MagicMock()
    mock_proxy_logging = MagicMock(spec=ProxyLogging)
    mock_proxy_logging.slack_alerting_instance = MagicMock()
    mock_proxy_config = AsyncMock()

    with patch("litellm.proxy.proxy_server.proxy_config", mock_proxy_config), patch(
        "litellm.proxy.proxy_server.store_model_in_db", False
    ):  # set store_model_in_db to False
        # Test when store_model_in_db is False
        await ProxyStartupEvent.initialize_scheduled_background_jobs(
            general_settings={},
            prisma_client=mock_prisma_client,
            proxy_budget_rescheduler_min_time=1,
            proxy_budget_rescheduler_max_time=2,
            proxy_batch_write_at=5,
            proxy_logging_obj=mock_proxy_logging,
        )

        # Verify get_credentials was not called
        mock_proxy_config.get_credentials.assert_not_called()

    # Now test with store_model_in_db = True
    with patch("litellm.proxy.proxy_server.proxy_config", mock_proxy_config), patch(
        "litellm.proxy.proxy_server.store_model_in_db", True
    ), patch("litellm.proxy.proxy_server.get_secret_bool", return_value=True):
        await ProxyStartupEvent.initialize_scheduled_background_jobs(
            general_settings={},
            prisma_client=mock_prisma_client,
            proxy_budget_rescheduler_min_time=1,
            proxy_budget_rescheduler_max_time=2,
            proxy_batch_write_at=5,
            proxy_logging_obj=mock_proxy_logging,
        )

        # Verify get_credentials was called both directly and scheduled
        assert mock_proxy_config.get_credentials.call_count == 1  # Direct call

        # Verify a scheduled job was added for get_credentials
        mock_scheduler_calls = [
            call[0] for call in mock_proxy_config.get_credentials.mock_calls
        ]
        assert len(mock_scheduler_calls) > 0


def test_update_config_fields_deep_merge_db_wins():
    from litellm.proxy.proxy_server import ProxyConfig

    proxy_config = ProxyConfig()

    current_config = {
        "router_settings": {
            "routing_mode": "cost_optimized",
            "model_group_alias": {
                # Existing alias with older model + different hidden flag
                "claude-sonnet-4": {
                    "model": "claude-sonnet-4-20240219",
                    "hidden": True,
                },
                # An extra alias that should remain untouched unless DB overrides it
                "legacy-sonnet": {
                    "model": "claude-2.1",
                    "hidden": True,
                },
            },
        }
    }

    db_param_value = {
        "model_group_alias": {
            # Conflict: DB should win (both 'model' and 'hidden')
            "claude-sonnet-4": {
                "model": "claude-sonnet-4-20250514",
                "hidden": False,
            },
            # New alias to be added by the merge
            "claude-sonnet-latest": {
                "model": "claude-sonnet-4-20250514",
                "hidden": True,
            },
            # Demonstrate that None values from DB are skipped (preserve existing)
            "legacy-sonnet": {
                "hidden": None  # should not clobber current True
            },
        }
    }

    updated = proxy_config._update_config_fields(
        current_config=current_config,
        param_name="router_settings",
        db_param_value=db_param_value,
    )

    rs = updated["router_settings"]
    aliases = rs["model_group_alias"]

    # DB wins on conflicts (deep) for existing alias
    assert aliases["claude-sonnet-4"]["model"] == "claude-sonnet-4-20250514"
    assert aliases["claude-sonnet-4"]["hidden"] is False

    # New alias introduced by DB is present with its values
    assert "claude-sonnet-latest" in aliases
    assert aliases["claude-sonnet-latest"]["model"] == "claude-sonnet-4-20250514"
    assert aliases["claude-sonnet-latest"]["hidden"] is True

    # None in DB does not overwrite existing values
    assert aliases["legacy-sonnet"]["model"] == "claude-2.1"
    assert aliases["legacy-sonnet"]["hidden"] is True

    # Unrelated router_settings keys are preserved
    assert rs["routing_mode"] == "cost_optimized"


# Mock Prisma
class MockPrisma:
    def __init__(self, database_url=None, proxy_logging_obj=None, http_client=None):
        self.database_url = database_url
        self.proxy_logging_obj = proxy_logging_obj
        self.http_client = http_client

    async def connect(self):
        pass

    async def disconnect(self):
        pass


mock_prisma = MockPrisma()


@patch(
    "litellm.proxy.proxy_server.ProxyStartupEvent._setup_prisma_client",
    return_value=mock_prisma,
)
@pytest.mark.asyncio
async def test_aaaproxy_startup_master_key(mock_prisma, monkeypatch, tmp_path):
    """
    Test that master_key is correctly loaded from either config.yaml or environment variables
    """
    import yaml
    from fastapi import FastAPI

    # Import happens here - this is when the module probably reads the config path
    from litellm.proxy.proxy_server import proxy_startup_event

    # Mock the Prisma import
    monkeypatch.setattr("litellm.proxy.proxy_server.PrismaClient", MockPrisma)

    # Create test app
    app = FastAPI()

    # Test Case 1: Master key from config.yaml
    test_master_key = "sk-12345"
    test_config = {"general_settings": {"master_key": test_master_key}}

    # Create a temporary config file
    config_path = tmp_path / "config.yaml"
    with open(config_path, "w") as f:
        yaml.dump(test_config, f)

    print(f"SET ENV VARIABLE - CONFIG_FILE_PATH, str(config_path): {str(config_path)}")
    # Second setting of CONFIG_FILE_PATH to a different value
    monkeypatch.setenv("CONFIG_FILE_PATH", str(config_path))
    print(f"config_path: {config_path}")
    print(f"os.getenv('CONFIG_FILE_PATH'): {os.getenv('CONFIG_FILE_PATH')}")
    async with proxy_startup_event(app):
        from litellm.proxy.proxy_server import master_key

        assert master_key == test_master_key

    # Test Case 2: Master key from environment variable
    test_env_master_key = "sk-67890"

    # Create empty config
    empty_config = {"general_settings": {}}
    with open(config_path, "w") as f:
        yaml.dump(empty_config, f)

    monkeypatch.setenv("LITELLM_MASTER_KEY", test_env_master_key)
    print("test_env_master_key: {}".format(test_env_master_key))
    async with proxy_startup_event(app):
        from litellm.proxy.proxy_server import master_key

        assert master_key == test_env_master_key

    # Test Case 3: Master key with os.environ prefix
    test_resolved_key = "sk-resolved-key"
    test_config_with_prefix = {
        "general_settings": {"master_key": "os.environ/CUSTOM_MASTER_KEY"}
    }

    # Create config with os.environ prefix
    with open(config_path, "w") as f:
        yaml.dump(test_config_with_prefix, f)

    monkeypatch.setenv("CUSTOM_MASTER_KEY", test_resolved_key)
    async with proxy_startup_event(app):
        from litellm.proxy.proxy_server import master_key

        assert master_key == test_resolved_key


def test_team_info_masking():
    """
    Test that sensitive team information is properly masked

    Ref: https://huntr.com/bounties/661b388a-44d8-4ad5-862b-4dc5b80be30a
    """
    from litellm.proxy.proxy_server import ProxyConfig

    proxy_config = ProxyConfig()
    # Test team object with sensitive data
    team1_info = {
        "success_callback": "['langfuse', 's3']",
        "langfuse_secret": "secret-test-key",
        "langfuse_public_key": "public-test-key",
    }

    with pytest.raises(Exception) as exc_info:
        proxy_config._get_team_config(
            team_id="test_dev",
            all_teams_config=[team1_info],
        )

    print("Got exception: {}".format(exc_info.value))
    assert "secret-test-key" not in str(exc_info.value)
    assert "public-test-key" not in str(exc_info.value)


@mock_patch_aembedding()
def test_embedding_input_array_of_tokens(mock_aembedding, client_no_auth):
    """
    Test to bypass decoding input as array of tokens for selected providers

    Ref: https://github.com/BerriAI/litellm/issues/10113
    """
    try:
        test_data = {
            "model": "vllm_embed_model",
            "input": [[2046, 13269, 158208]],
        }

        response = client_no_auth.post("/v1/embeddings", json=test_data)

        # DEPRECATED - mock_aembedding.assert_called_once_with is too strict, and will fail when new kwargs are added to embeddings
        # mock_aembedding.assert_called_once_with(
        #     model="vllm_embed_model",
        #     input=[[2046, 13269, 158208]],
        #     metadata=mock.ANY,
        #     proxy_server_request=mock.ANY,
        #     secret_fields=mock.ANY,
        # )
        # Assert that aembedding was called, and that input was not modified
        mock_aembedding.assert_called_once()
        call_args, call_kwargs = mock_aembedding.call_args
        assert call_kwargs["model"] == "vllm_embed_model"
        assert call_kwargs["input"] == [[2046, 13269, 158208]]

        assert response.status_code == 200
        result = response.json()
        print(len(result["data"][0]["embedding"]))
        assert len(result["data"][0]["embedding"]) > 10  # this usually has len==1536 so
    except Exception as e:
        pytest.fail(f"LiteLLM Proxy test failed. Exception - {str(e)}")


@pytest.mark.asyncio
async def test_get_all_team_models():
    """
    Test get_all_team_models function with both "*" and specific team IDs
    """
    from unittest.mock import AsyncMock, MagicMock

    from litellm.proxy._types import LiteLLM_TeamTable
    from litellm.proxy.proxy_server import get_all_team_models

    # Mock team data
    mock_team1 = MagicMock()
    mock_team1.model_dump.return_value = {
        "team_id": "team1",
        "models": ["gpt-4", "gpt-3.5-turbo"],
        "team_alias": "Team 1",
    }

    mock_team2 = MagicMock()
    mock_team2.model_dump.return_value = {
        "team_id": "team2",
        "models": ["claude-3", "gpt-4"],
        "team_alias": "Team 2",
    }

    # Mock model data returned by router
    mock_models_gpt4 = [
        {"model_info": {"id": "gpt-4-model-1"}},
        {"model_info": {"id": "gpt-4-model-2"}},
    ]
    mock_models_gpt35 = [
        {"model_info": {"id": "gpt-3.5-turbo-model-1"}},
    ]
    mock_models_claude = [
        {"model_info": {"id": "claude-3-model-1"}},
    ]

    # Mock prisma client
    mock_prisma_client = MagicMock()
    mock_db = MagicMock()
    mock_litellm_teamtable = MagicMock()

    mock_prisma_client.db = mock_db
    mock_db.litellm_teamtable = mock_litellm_teamtable

    # Make find_many async
    mock_litellm_teamtable.find_many = AsyncMock()

    # Mock router
    mock_router = MagicMock()

    def mock_get_model_list(model_name, team_id=None):
        if model_name == "gpt-4":
            return mock_models_gpt4
        elif model_name == "gpt-3.5-turbo":
            return mock_models_gpt35
        elif model_name == "claude-3":
            return mock_models_claude
        return None

    mock_router.get_model_list.side_effect = mock_get_model_list

    # Test Case 1: user_teams = "*" (all teams)
    mock_litellm_teamtable.find_many.return_value = [mock_team1, mock_team2]

    with patch("litellm.proxy.proxy_server.LiteLLM_TeamTable") as mock_team_table_class:
        # Configure the mock class to return proper instances
        def mock_team_table_constructor(**kwargs):
            mock_instance = MagicMock()
            mock_instance.team_id = kwargs["team_id"]
            mock_instance.models = kwargs["models"]
            return mock_instance

        mock_team_table_class.side_effect = mock_team_table_constructor

        result = await get_all_team_models(
            user_teams="*",
            prisma_client=mock_prisma_client,
            llm_router=mock_router,
        )

        # Verify find_many was called without where clause for "*"
        mock_litellm_teamtable.find_many.assert_called_with()

        # Verify router.get_model_list was called for each model
        expected_calls = [
            mock.call(model_name="gpt-4", team_id="team1"),
            mock.call(model_name="gpt-3.5-turbo", team_id="team1"),
            mock.call(model_name="claude-3", team_id="team2"),
            mock.call(model_name="gpt-4", team_id="team2"),
        ]
        mock_router.get_model_list.assert_has_calls(expected_calls, any_order=True)

    # Test Case 2: user_teams = specific list
    mock_litellm_teamtable.reset_mock()
    mock_router.reset_mock()
    mock_router.get_model_list.side_effect = mock_get_model_list

    # Only return team1 for specific team query
    mock_litellm_teamtable.find_many.return_value = [mock_team1]

    with patch("litellm.proxy.proxy_server.LiteLLM_TeamTable") as mock_team_table_class:
        mock_team_table_class.side_effect = mock_team_table_constructor

        result = await get_all_team_models(
            user_teams=["team1"],
            prisma_client=mock_prisma_client,
            llm_router=mock_router,
        )

        # Verify find_many was called with where clause for specific teams
        mock_litellm_teamtable.find_many.assert_called_with(
            where={"team_id": {"in": ["team1"]}}
        )

        # Verify router.get_model_list was called only for team1 models
        expected_calls = [
            mock.call(model_name="gpt-4", team_id="team1"),
            mock.call(model_name="gpt-3.5-turbo", team_id="team1"),
        ]
        mock_router.get_model_list.assert_has_calls(expected_calls, any_order=True)

    # Test Case 3: Empty teams list
    mock_litellm_teamtable.reset_mock()
    mock_router.reset_mock()
    mock_litellm_teamtable.find_many.return_value = []

    result = await get_all_team_models(
        user_teams=[],
        prisma_client=mock_prisma_client,
        llm_router=mock_router,
    )

    # Verify find_many was called with empty list
    mock_litellm_teamtable.find_many.assert_called_with(where={"team_id": {"in": []}})

    # Should return empty list when no teams
    assert result == {}

    # Test Case 4: Router returns None for some models
    mock_litellm_teamtable.reset_mock()
    mock_router.reset_mock()
    mock_litellm_teamtable.find_many.return_value = [mock_team1]

    def mock_get_model_list_with_none(model_name, team_id=None):
        if model_name == "gpt-4":
            return mock_models_gpt4
        # Return None for gpt-3.5-turbo to test None handling
        return None

    mock_router.get_model_list.side_effect = mock_get_model_list_with_none

    with patch("litellm.proxy.proxy_server.LiteLLM_TeamTable") as mock_team_table_class:
        mock_team_table_class.side_effect = mock_team_table_constructor

        result = await get_all_team_models(
            user_teams=["team1"],
            prisma_client=mock_prisma_client,
            llm_router=mock_router,
        )

        # Should handle None return gracefully
        assert isinstance(result, dict)
        print("result: ", result)
        assert result == {"gpt-4-model-1": ["team1"], "gpt-4-model-2": ["team1"]}


def test_add_team_models_to_all_models():
    """
    Test add_team_models_to_all_models function
    """
    from litellm.proxy._types import LiteLLM_TeamTable
    from litellm.proxy.proxy_server import _add_team_models_to_all_models

    team_db_objects_typed = MagicMock(spec=LiteLLM_TeamTable)
    team_db_objects_typed.team_id = "team1"
    team_db_objects_typed.models = ["all-proxy-models"]

    llm_router = MagicMock()
    llm_router.get_model_list.return_value = [
        {"model_info": {"id": "gpt-4-model-1", "team_id": "team2"}},
        {"model_info": {"id": "gpt-4-model-2"}},
    ]

    result = _add_team_models_to_all_models(
        team_db_objects_typed=[team_db_objects_typed],
        llm_router=llm_router,
    )
    assert result == {"gpt-4-model-2": {"team1"}}


@pytest.mark.asyncio
async def test_delete_deployment_type_mismatch():
    """
    Test that the _delete_deployment function handles type mismatches correctly.
    Specifically test that models 12345678 and 12345679 are NOT deleted when
    they exist in both combined_id_list (as integers) and router_model_ids (as strings).

    This test reproduces the bug where type mismatch causes valid models to be deleted.
    """
    from unittest.mock import MagicMock, patch

    from litellm.proxy.proxy_server import ProxyConfig

    # Create mock ProxyConfig instance
    pc = ProxyConfig()

    pc.get_config = MagicMock(
        return_value={
            "model_list": [
                {
                    "model_name": "openai-gpt-4o",
                    "litellm_params": {"model": "gpt-4o"},
                    "model_info": {"id": 12345678},
                },
                {
                    "model_name": "openai-gpt-4o",
                    "litellm_params": {"model": "gpt-4o"},
                    "model_info": {"id": 12345679},
                },
            ]
        }
    )

    # Mock llm_router with string IDs (this is the source of the type mismatch)
    mock_llm_router = MagicMock()
    mock_llm_router.get_model_ids.return_value = [
        "a96e12e76b36a57cfae57a41288eb41567629cac89b4828c6f7074afc3534695",
        "a40186dd0fdb9b7282380277d7f57044d29de95bfbfcd7f4322b3493702d5cd3",
        "12345678",  # String ID
        "12345679",  # String ID
    ]

    # Track which deployments were deleted
    deleted_ids = []

    def mock_delete_deployment(id):
        deleted_ids.append(id)
        return True  # Simulate successful deletion

    mock_llm_router.delete_deployment = MagicMock(side_effect=mock_delete_deployment)

    # Mock get_config to return empty config (no config models)
    async def mock_get_config(config_file_path):
        return {}

    pc.get_config = MagicMock(side_effect=mock_get_config)

    # Patch the global llm_router
    with patch("litellm.proxy.proxy_server.llm_router", mock_llm_router), patch(
        "litellm.proxy.proxy_server.user_config_file_path", "test_config.yaml"
    ):

        # Call the function under test
        deleted_count = await pc._delete_deployment(db_models=[])

        # Assertions: Models 12345678 and 12345679 should NOT be deleted
        # because they exist in combined_id_list (as integers) even though
        # router has them as strings

        # The function should delete the other 2 models that are not in combined_id_list
        assert deleted_count == 0, f"Expected 0 deletions, got {deleted_count}"

        # Verify that 12345678 and 12345679 were NOT deleted
        assert (
            "12345678" not in deleted_ids
        ), f"Model 12345678 should NOT be deleted. Deleted IDs: {deleted_ids}"
        assert (
            "12345679" not in deleted_ids
        ), f"Model 12345679 should NOT be deleted. Deleted IDs: {deleted_ids}"


@pytest.mark.asyncio
async def test_get_config_from_file(tmp_path, monkeypatch):
    """
    Test the _get_config_from_file method of ProxyConfig class.
    Tests various scenarios: valid file, non-existent file, no file path, None config.
    """
    import yaml

    from litellm.proxy.proxy_server import ProxyConfig

    # Create a ProxyConfig instance
    proxy_config = ProxyConfig()

    # Test Case 1: Valid YAML config file exists
    test_config = {
        "model_list": [{"model_name": "gpt-4", "litellm_params": {"model": "gpt-4"}}],
        "general_settings": {"master_key": "sk-test"},
        "router_settings": {"enable_pre_call_checks": True},
        "litellm_settings": {"drop_params": True},
    }

    config_file = tmp_path / "test_config.yaml"
    with open(config_file, "w") as f:
        yaml.dump(test_config, f)

    # Clear global user_config_file_path for this test
    monkeypatch.setattr("litellm.proxy.proxy_server.user_config_file_path", None)

    result = await proxy_config._get_config_from_file(str(config_file))
    assert result == test_config

    # Verify that user_config_file_path was set
    from litellm.proxy.proxy_server import user_config_file_path

    assert user_config_file_path == str(config_file)

    # Test Case 2: File path provided but file doesn't exist
    non_existent_file = tmp_path / "non_existent.yaml"

    with pytest.raises(Exception, match=f"Config file not found: {non_existent_file}"):
        await proxy_config._get_config_from_file(str(non_existent_file))

    # Test Case 3: No file path provided (should return default config)
    monkeypatch.setattr("litellm.proxy.proxy_server.user_config_file_path", None)

    expected_default = {
        "model_list": [],
        "general_settings": {},
        "router_settings": {},
        "litellm_settings": {},
    }

    result = await proxy_config._get_config_from_file(None)
    assert result == expected_default

    # Test Case 4: Empty YAML file (should raise exception for None config)
    empty_file = tmp_path / "empty_config.yaml"
    with open(empty_file, "w") as f:
        f.write("")  # Write empty content which will result in None when loaded

    with pytest.raises(Exception, match="Config cannot be None or Empty."):
        await proxy_config._get_config_from_file(str(empty_file))

    # Test Case 5: Using global user_config_file_path when no config_file_path provided
    monkeypatch.setattr(
        "litellm.proxy.proxy_server.user_config_file_path", str(config_file)
    )

    result = await proxy_config._get_config_from_file(None)
    assert result == test_config


@pytest.mark.asyncio
async def test_add_proxy_budget_to_db_only_creates_user_no_keys():
    """
    Test that _add_proxy_budget_to_db only creates a user and no keys are added.

    This validates that generate_key_helper_fn is called with table_name="user"
    which should prevent key creation in LiteLLM_VerificationToken table.
    """
    from unittest.mock import AsyncMock, patch

    import litellm
    from litellm.proxy.proxy_server import ProxyStartupEvent

    # Set up required litellm settings
    litellm.budget_duration = "30d"
    litellm.max_budget = 100.0

    litellm_proxy_budget_name = "litellm-proxy-budget"

    # Mock generate_key_helper_fn to capture its call arguments
    mock_generate_key_helper = AsyncMock(
        return_value={
            "user_id": litellm_proxy_budget_name,
            "max_budget": 100.0,
            "budget_duration": "30d",
            "spend": 0,
            "models": [],
        }
    )

    # Patch generate_key_helper_fn in proxy_server where it's being called from
    with patch(
        "litellm.proxy.proxy_server.generate_key_helper_fn", mock_generate_key_helper
    ):
        # Call the function under test
        ProxyStartupEvent._add_proxy_budget_to_db(litellm_proxy_budget_name)

        # Allow async task to complete
        import asyncio

        await asyncio.sleep(0.1)

        # Verify that generate_key_helper_fn was called
        mock_generate_key_helper.assert_called_once()
        call_args = mock_generate_key_helper.call_args

        # Verify critical parameters that prevent key creation
        assert call_args.kwargs["request_type"] == "user"
        assert call_args.kwargs["table_name"] == "user"
        assert call_args.kwargs["user_id"] == litellm_proxy_budget_name
        assert call_args.kwargs["max_budget"] == 100.0
        assert call_args.kwargs["budget_duration"] == "30d"
        assert call_args.kwargs["query_type"] == "update_data"


@pytest.mark.asyncio
async def test_custom_ui_sso_sign_in_handler_config_loading():
    """
    Test that custom_ui_sso_sign_in_handler from config gets properly loaded into the global variable
    """
    import tempfile
    from unittest.mock import MagicMock, patch

    import yaml

    from litellm.proxy.proxy_server import ProxyConfig

    # Create a test config with custom_ui_sso_sign_in_handler
    test_config = {
        "general_settings": {
            "custom_ui_sso_sign_in_handler": "custom_hooks.custom_ui_sso_hook.custom_ui_sso_sign_in_handler"
        },
        "model_list": [],
        "router_settings": {},
        "litellm_settings": {},
    }

    # Create temporary config file
    with tempfile.NamedTemporaryFile(mode="w", suffix=".yaml", delete=False) as f:
        yaml.dump(test_config, f)
        config_file_path = f.name

    # Mock the get_instance_fn to return a mock handler
    mock_custom_handler = MagicMock()

    try:
        with patch(
            "litellm.proxy.proxy_server.get_instance_fn",
            return_value=mock_custom_handler,
        ) as mock_get_instance:
            # Create ProxyConfig instance and load config
            proxy_config = ProxyConfig()
            # Create a mock router since load_config requires it
            mock_router = MagicMock()
            await proxy_config.load_config(
                router=mock_router, config_file_path=config_file_path
            )

            # Verify get_instance_fn was called with correct parameters
            mock_get_instance.assert_called_with(
                value="custom_hooks.custom_ui_sso_hook.custom_ui_sso_sign_in_handler",
                config_file_path=config_file_path,
            )

            # Verify the global variable was set
            from litellm.proxy.proxy_server import user_custom_ui_sso_sign_in_handler

            assert user_custom_ui_sso_sign_in_handler == mock_custom_handler

    finally:
        # Clean up temporary file
        import os

        os.unlink(config_file_path)


@pytest.mark.asyncio
async def test_load_environment_variables_direct_and_os_environ():
    """
    Test _load_environment_variables method with direct values and os.environ/ prefixed values
    """
    from unittest.mock import patch

    from litellm.proxy.proxy_server import ProxyConfig

    proxy_config = ProxyConfig()

    # Test config with both direct values and os.environ/ prefixed values
    test_config = {
        "environment_variables": {
            "DIRECT_VAR": "direct_value",
            "NUMERIC_VAR": 12345,
            "BOOL_VAR": True,
            "SECRET_VAR": "os.environ/ACTUAL_SECRET_VAR",
        }
    }

    # Mock get_secret_str to return a resolved value
    mock_secret_value = "resolved_secret_value"

    with patch(
        "litellm.proxy.proxy_server.get_secret_str", return_value=mock_secret_value
    ) as mock_get_secret:
        with patch.dict(
            os.environ, {}, clear=False
        ):  # Don't clear existing env vars, just track changes
            # Call the method under test
            proxy_config._load_environment_variables(test_config)

            # Verify direct environment variables were set correctly
            assert os.environ["DIRECT_VAR"] == "direct_value"
            assert os.environ["NUMERIC_VAR"] == "12345"  # Should be converted to string
            assert os.environ["BOOL_VAR"] == "True"  # Should be converted to string

            # Verify os.environ/ prefixed variable was resolved and set
            assert os.environ["SECRET_VAR"] == mock_secret_value

            # Verify get_secret_str was called with the correct value
            mock_get_secret.assert_called_once_with(
                secret_name="os.environ/ACTUAL_SECRET_VAR"
            )


@pytest.mark.asyncio
async def test_load_environment_variables_litellm_license_and_edge_cases():
    """
    Test _load_environment_variables method with LITELLM_LICENSE special handling and edge cases
    """
    from unittest.mock import MagicMock, patch

    from litellm.proxy.proxy_server import ProxyConfig

    proxy_config = ProxyConfig()

    # Test Case 1: LITELLM_LICENSE in environment_variables
    test_config_with_license = {
        "environment_variables": {
            "LITELLM_LICENSE": "test_license_key",
            "OTHER_VAR": "other_value",
        }
    }

    # Mock _license_check
    mock_license_check = MagicMock()
    mock_license_check.is_premium.return_value = True

    with patch("litellm.proxy.proxy_server._license_check", mock_license_check):
        with patch.dict(os.environ, {}, clear=False):
            # Call the method under test
            proxy_config._load_environment_variables(test_config_with_license)

            # Verify LITELLM_LICENSE was set in environment
            assert os.environ["LITELLM_LICENSE"] == "test_license_key"

            # Verify license check was updated
            assert mock_license_check.license_str == "test_license_key"
            mock_license_check.is_premium.assert_called_once()

    # Test Case 2: No environment_variables in config
    test_config_no_env_vars = {}

    # This should not raise any errors and should return without doing anything
    result = proxy_config._load_environment_variables(test_config_no_env_vars)
    assert result is None  # Method returns None

    # Test Case 3: environment_variables is None
    test_config_none_env_vars = {"environment_variables": None}

    # This should not raise any errors and should return without doing anything
    result = proxy_config._load_environment_variables(test_config_none_env_vars)
    assert result is None  # Method returns None

    # Test Case 4: os.environ/ prefix but get_secret_str returns None
    test_config_secret_none = {
        "environment_variables": {"FAILED_SECRET": "os.environ/NONEXISTENT_SECRET"}
    }

    with patch("litellm.proxy.proxy_server.get_secret_str", return_value=None):
        with patch.dict(os.environ, {}, clear=False):
            # Call the method under test
            proxy_config._load_environment_variables(test_config_secret_none)

            # Verify that the environment variable was not set when secret resolution fails
            assert "FAILED_SECRET" not in os.environ


@pytest.mark.asyncio
async def test_write_config_to_file(monkeypatch):
    """
    Do not write config to file if store_model_in_db is True
    """
    from unittest.mock import AsyncMock, MagicMock, mock_open, patch

    from litellm.proxy.proxy_server import ProxyConfig

    # Set store_model_in_db to True
    monkeypatch.setattr("litellm.proxy.proxy_server.store_model_in_db", True)

    # Mock prisma_client to not be None (so DB path is taken)
    mock_prisma_client = AsyncMock()
    mock_prisma_client.insert_data = AsyncMock()
    monkeypatch.setattr("litellm.proxy.proxy_server.prisma_client", mock_prisma_client)

    # Mock general_settings
    mock_general_settings = {"store_model_in_db": True}
    monkeypatch.setattr(
        "litellm.proxy.proxy_server.general_settings", mock_general_settings
    )

    # Mock user_config_file_path
    test_config_path = "/tmp/test_config.yaml"
    monkeypatch.setattr(
        "litellm.proxy.proxy_server.user_config_file_path", test_config_path
    )

    proxy_config = ProxyConfig()

    # Mock the open function to track if file writing is attempted
    mock_file_open = mock_open()

    with patch("builtins.open", mock_file_open), patch("yaml.dump") as mock_yaml_dump:
        # Call save_config with test data
        test_config = {"key": "value", "model_list": ["model1", "model2"]}
        await proxy_config.save_config(new_config=test_config)

        # Verify that file was NOT opened for writing (since store_model_in_db=True)
        mock_file_open.assert_not_called()
        mock_yaml_dump.assert_not_called()

        # Verify that database insert was called instead
        mock_prisma_client.insert_data.assert_called_once()

        # Verify the config passed to DB has model_list removed
        call_args = mock_prisma_client.insert_data.call_args
        assert call_args.kwargs["data"] == {
            "key": "value"
        }  # model_list should be popped
        assert call_args.kwargs["table_name"] == "config"


@pytest.mark.asyncio
async def test_write_config_to_file_when_store_model_in_db_false(monkeypatch):
    """
    Test that config IS written to file when store_model_in_db is False
    """
    from unittest.mock import AsyncMock, MagicMock, mock_open, patch

    from litellm.proxy.proxy_server import ProxyConfig

    # Set store_model_in_db to False
    monkeypatch.setattr("litellm.proxy.proxy_server.store_model_in_db", False)

    # Mock prisma_client to be None (so file path is taken)
    monkeypatch.setattr("litellm.proxy.proxy_server.prisma_client", None)

    # Mock general_settings
    mock_general_settings = {"store_model_in_db": False}
    monkeypatch.setattr(
        "litellm.proxy.proxy_server.general_settings", mock_general_settings
    )

    # Mock user_config_file_path
    test_config_path = "/tmp/test_config.yaml"
    monkeypatch.setattr(
        "litellm.proxy.proxy_server.user_config_file_path", test_config_path
    )

    proxy_config = ProxyConfig()

    # Mock the open function and yaml.dump
    mock_file_open = mock_open()

    with patch("builtins.open", mock_file_open), patch("yaml.dump") as mock_yaml_dump:
        # Call save_config with test data
        test_config = {"key": "value", "other_key": "other_value"}
        await proxy_config.save_config(new_config=test_config)

        # Verify that file WAS opened for writing (since store_model_in_db=False)
        mock_file_open.assert_called_once_with(f"{test_config_path}", "w")

        # Verify yaml.dump was called with the config
        mock_yaml_dump.assert_called_once_with(
            test_config,
            mock_file_open.return_value.__enter__.return_value,
            default_flow_style=False,
        )


@pytest.mark.asyncio
async def test_async_data_generator_midstream_error():
    """
    Test async_data_generator handles midstream error from async_post_call_streaming_hook
    Specifically testing the case where Azure Content Safety Guardrail returns an error
    """
    from litellm.proxy._types import UserAPIKeyAuth
    from litellm.proxy.proxy_server import async_data_generator
    from litellm.proxy.utils import ProxyLogging

    # Create mock objects
    mock_user_api_key_dict = MagicMock(spec=UserAPIKeyAuth)
    mock_request_data = {
        "model": "gpt-3.5-turbo",
        "messages": [{"role": "user", "content": "test"}],
    }

    # Mock response chunks - simulating normal streaming that gets interrupted
    mock_chunks = [
        {"choices": [{"delta": {"content": "Hello"}}]},
        {"choices": [{"delta": {"content": " world"}}]},
        {"choices": [{"delta": {"content": " this"}}]},
    ]

    # Mock the proxy_logging_obj
    mock_proxy_logging_obj = MagicMock(spec=ProxyLogging)

    # Mock async_post_call_streaming_iterator_hook to yield chunks
    async def mock_streaming_iterator(*args, **kwargs):
        for chunk in mock_chunks:
            yield chunk

    mock_proxy_logging_obj.async_post_call_streaming_iterator_hook = (
        mock_streaming_iterator
    )

    # Mock async_post_call_streaming_hook to return error on third chunk
    def mock_streaming_hook(*args, **kwargs):
        chunk = kwargs.get("response")
        # Return error message for the third chunk (simulating guardrail trigger)
        if chunk == mock_chunks[2]:
            return 'data: {"error": {"error": "Azure Content Safety Guardrail: Hate crossed severity 2, Got severity: 2"}}'
        # Return normal chunks for first two
        return chunk

    mock_proxy_logging_obj.async_post_call_streaming_hook = AsyncMock(
        side_effect=mock_streaming_hook
    )
    mock_proxy_logging_obj.post_call_failure_hook = AsyncMock()

    # Mock the global proxy_logging_obj
    with patch("litellm.proxy.proxy_server.proxy_logging_obj", mock_proxy_logging_obj):
        # Create a mock response object
        mock_response = MagicMock()

        # Collect all yielded data from the generator
        yielded_data = []
        try:
            async for data in async_data_generator(
                mock_response, mock_user_api_key_dict, mock_request_data
            ):
                yielded_data.append(data)
        except Exception as e:
            # If there's an exception, that's also part of what we want to test
            pass

    # Verify the results
    assert (
        len(yielded_data) >= 3
    ), f"Expected at least 3 chunks, got {len(yielded_data)}: {yielded_data}"

    # First two chunks should be normal data
    assert yielded_data[0].startswith(
        "data: "
    ), f"First chunk should start with 'data: ', got: {yielded_data[0]}"
    assert yielded_data[1].startswith(
        "data: "
    ), f"Second chunk should start with 'data: ', got: {yielded_data[1]}"

    # The error message should be yielded
    error_found = False
    done_found = False

    for data in yielded_data:
        if "Azure Content Safety Guardrail: Hate crossed severity 2" in data:
            error_found = True
        if "data: [DONE]" in data:
            done_found = True

    assert (
        error_found
    ), f"Error message should be found in yielded data. Got: {yielded_data}"
    assert done_found, f"[DONE] message should be found at the end. Got: {yielded_data}"

    # Verify that the streaming hook was called for each chunk
    assert mock_proxy_logging_obj.async_post_call_streaming_hook.call_count == len(
        mock_chunks
    )

    # Verify that post_call_failure_hook was NOT called (since this is not an exception case)
    mock_proxy_logging_obj.post_call_failure_hook.assert_not_called()


def _has_nested_none_values(obj, path="root"):
    """
    Recursively check if an object contains nested None values.

    Args:
        obj: The object to check
        path: Current path in the object tree (for debugging)

    Returns:
        List of paths where None values were found
    """
    none_paths = []

    if obj is None:
        none_paths.append(path)
    elif isinstance(obj, dict):
        for key, value in obj.items():
            none_paths.extend(_has_nested_none_values(value, f"{path}.{key}"))
    elif isinstance(obj, (list, tuple)):
        for i, item in enumerate(obj):
            none_paths.extend(_has_nested_none_values(item, f"{path}[{i}]"))
    elif hasattr(obj, "__dict__"):
        # Handle object attributes
        for key, value in obj.__dict__.items():
            if not key.startswith("_"):  # Skip private attributes
                none_paths.extend(_has_nested_none_values(value, f"{path}.{key}"))

    return none_paths


@pytest.mark.asyncio
async def test_chat_completion_result_no_nested_none_values():
    """
    Test that chat_completion result doesn't have nested None values when using exclude_none=True
    """
    from unittest.mock import AsyncMock, MagicMock, patch

    from fastapi import Request, Response
    from pydantic import BaseModel

    import litellm
    from litellm.proxy._types import UserAPIKeyAuth
    from litellm.proxy.proxy_server import chat_completion

    # Create a mock ModelResponse with nested None values
    mock_model_response = litellm.ModelResponse()
    mock_model_response.id = "test-id"
    mock_model_response.model = "gpt-3.5-turbo"
    mock_model_response.object = "chat.completion"
    mock_model_response.created = 1234567890

    # Create message with None values that should be excluded
    mock_message = litellm.Message(
        content="Hello, world!",
        role="assistant",
        function_call=None,  # This should be excluded
        tool_calls=None,  # This should be excluded
        audio=None,  # This should be excluded
        reasoning_content=None,  # This should be excluded
        thinking_blocks=None,  # This should be excluded
        annotations=None,  # This should be excluded
    )

    # Create choice with potential None values
    mock_choice = litellm.Choices(
        finish_reason="stop",
        index=0,
        message=mock_message,
        logprobs=None,  # This should be excluded when exclude_none=True
    )

    mock_model_response.choices = [mock_choice]
    setattr(
        mock_model_response,
        "usage",
        litellm.Usage(prompt_tokens=10, completion_tokens=5, total_tokens=15),
    )

    # Verify the mock has None values before serialization
    raw_dict = mock_model_response.model_dump()
    none_paths_before = _has_nested_none_values(raw_dict)
    assert (
        len(none_paths_before) > 0
    ), "Mock should have None values before exclude_none=True"

    # Mock the request processing to return our mock response
    mock_base_processor = MagicMock()
    mock_base_processor.base_process_llm_request = AsyncMock(
        return_value=mock_model_response
    )

    # Mock other dependencies
    mock_request = MagicMock(spec=Request)
    mock_response = MagicMock(spec=Response)
    mock_user_api_key_dict = MagicMock(spec=UserAPIKeyAuth)

    with patch(
        "litellm.proxy.proxy_server._read_request_body",
        return_value={"model": "gpt-3.5-turbo", "messages": []},
    ), patch(
        "litellm.proxy.proxy_server.ProxyBaseLLMRequestProcessing",
        return_value=mock_base_processor,
    ):

        # Call the chat_completion function
        result = await chat_completion(
            request=mock_request,
            fastapi_response=mock_response,
            user_api_key_dict=mock_user_api_key_dict,
        )

    # Verify the result is a dict (since isinstance(result, BaseModel) was True)
    assert isinstance(result, dict), f"Expected dict result, got {type(result)}"

    # Check that there are no nested None values in the result
    none_paths_after = _has_nested_none_values(result)
    assert (
        len(none_paths_after) == 0
    ), f"Result should not contain nested None values. Found None at: {none_paths_after}"

    # Verify essential fields are present
    assert "id" in result
    assert "model" in result
    assert "object" in result
    assert "created" in result
    assert "choices" in result
    assert "usage" in result

    # Verify that the choices contain the expected message content
    assert len(result["choices"]) == 1
    assert result["choices"][0]["message"]["content"] == "Hello, world!"
    assert result["choices"][0]["message"]["role"] == "assistant"

    # Verify that None fields were excluded (should not be present in the dict)
    message = result["choices"][0]["message"]
    excluded_fields = [
        "function_call",
        "tool_calls",
        "audio",
        "reasoning_content",
        "thinking_blocks",
        "annotations",
    ]
    for field in excluded_fields:
        assert (
            field not in message
        ), f"Field '{field}' should be excluded when it's None"


# ============================================================================
# Price Data Reload Tests
# ============================================================================


class TestPriceDataReloadAPI:
    """Test cases for price data reload API endpoints"""

    @pytest.fixture
    def client_with_auth(self):
        """Create a test client with authentication"""
        from litellm.proxy._types import LitellmUserRoles
        from litellm.proxy.proxy_server import cleanup_router_config_variables

        cleanup_router_config_variables()
        filepath = os.path.dirname(os.path.abspath(__file__))
        config_fp = f"{filepath}/test_configs/test_config_no_auth.yaml"
        asyncio.run(initialize(config=config_fp, debug=True))

        # Mock admin user authentication
        mock_auth = MagicMock()
        mock_auth.user_role = LitellmUserRoles.PROXY_ADMIN
        app.dependency_overrides[user_api_key_auth] = lambda: mock_auth

        return TestClient(app)

    def test_reload_model_cost_map_admin_access(self, client_with_auth):
        """Test that admin users can access the reload endpoint"""
        with patch(
            "litellm.litellm_core_utils.get_model_cost_map.get_model_cost_map"
        ) as mock_get_map:
            mock_get_map.return_value = {
                "gpt-3.5-turbo": {"input_cost_per_token": 0.001}
            }
            # Mock the database connection
            with patch("litellm.proxy.proxy_server.prisma_client") as mock_prisma:
                mock_prisma.db.litellm_config.upsert = AsyncMock(return_value=None)

                response = client_with_auth.post("/reload/model_cost_map")

                assert response.status_code == 200
                data = response.json()
                assert data["status"] == "success"
                assert "message" in data
                assert "timestamp" in data
                assert "models_count" in data
                # The new implementation immediately reloads and returns the count
                assert (
                    "Price data reloaded successfully! 1 models updated."
                    in data["message"]
                )
                assert data["models_count"] == 1

    def test_reload_model_cost_map_non_admin_access(self, client_with_auth):
        """Test that non-admin users cannot access the reload endpoint"""
        # Mock non-admin user
        mock_auth = MagicMock()
        mock_auth.user_role = "user"  # Non-admin role
        app.dependency_overrides[user_api_key_auth] = lambda: mock_auth

        response = client_with_auth.post("/reload/model_cost_map")

        assert response.status_code == 403
        data = response.json()
        assert "Access denied" in data["detail"]
        assert "Admin role required" in data["detail"]

    def test_get_model_cost_map_admin_access(self, client_with_auth):
        """Test that admin users can access the get model cost map endpoint"""
        with patch(
            "litellm.model_cost", {"gpt-3.5-turbo": {"input_cost_per_token": 0.001}}
        ):
            response = client_with_auth.get("/get/litellm_model_cost_map")

            assert response.status_code == 200
            data = response.json()
            assert "gpt-3.5-turbo" in data

    def test_get_model_cost_map_non_admin_access(self, client_with_auth):
        """Test that non-admin users cannot access the get model cost map endpoint"""
        # Mock non-admin user
        mock_auth = MagicMock()
        mock_auth.user_role = "user"  # Non-admin role
        app.dependency_overrides[user_api_key_auth] = lambda: mock_auth

        response = client_with_auth.get("/get/litellm_model_cost_map")

        assert response.status_code == 403
        data = response.json()
        assert "Access denied" in data["detail"]
        assert "Admin role required" in data["detail"]

    def test_reload_model_cost_map_error_handling(self, client_with_auth):
        """Test error handling in the reload endpoint"""
        with patch(
            "litellm.litellm_core_utils.get_model_cost_map.get_model_cost_map"
        ) as mock_get_map:
            mock_get_map.side_effect = Exception("Network error")

            # Mock the database connection
            with patch("litellm.proxy.proxy_server.prisma_client") as mock_prisma:
                mock_prisma.db.litellm_config.upsert = AsyncMock(return_value=None)

                response = client_with_auth.post("/reload/model_cost_map")

                assert (
                    response.status_code == 500
                )  # The new implementation immediately reloads and fails on error
                data = response.json()
                assert "Failed to reload model cost map" in data["detail"]

    def test_schedule_model_cost_map_reload_admin_access(self, client_with_auth):
        """Test that admin users can schedule periodic reload"""
        with patch("litellm.proxy.proxy_server.prisma_client") as mock_prisma:
            # Mock database upsert
            mock_prisma.db.litellm_config.upsert = AsyncMock(return_value=None)

            response = client_with_auth.post("/schedule/model_cost_map_reload?hours=6")

            assert response.status_code == 200
            data = response.json()
            assert data["status"] == "success"
            assert data["interval_hours"] == 6
            assert "message" in data
            assert "timestamp" in data

    def test_schedule_model_cost_map_reload_non_admin_access(self, client_with_auth):
        """Test that non-admin users cannot schedule periodic reload"""
        # Mock non-admin user
        mock_auth = MagicMock()
        mock_auth.user_role = "user"  # Non-admin role
        app.dependency_overrides[user_api_key_auth] = lambda: mock_auth

        response = client_with_auth.post("/schedule/model_cost_map_reload?hours=6")

        assert response.status_code == 403
        data = response.json()
        assert "Access denied" in data["detail"]
        assert "Admin role required" in data["detail"]

    def test_schedule_model_cost_map_reload_invalid_hours(self, client_with_auth):
        """Test that invalid hours parameter is rejected"""
        response = client_with_auth.post("/schedule/model_cost_map_reload?hours=0")

        assert response.status_code == 400
        data = response.json()
        assert "Hours must be greater than 0" in data["detail"]

    def test_cancel_model_cost_map_reload_admin_access(self, client_with_auth):
        """Test that admin users can cancel periodic reload"""
        with patch("litellm.proxy.proxy_server.prisma_client") as mock_prisma:
            # Mock database delete
            mock_prisma.db.litellm_config.delete = AsyncMock(return_value=None)

            response = client_with_auth.delete("/schedule/model_cost_map_reload")

            assert response.status_code == 200
            data = response.json()
            assert data["status"] == "success"
            assert "message" in data
            assert "timestamp" in data

    def test_cancel_model_cost_map_reload_non_admin_access(self, client_with_auth):
        """Test that non-admin users cannot cancel periodic reload"""
        # Mock non-admin user
        mock_auth = MagicMock()
        mock_auth.user_role = "user"  # Non-admin role
        app.dependency_overrides[user_api_key_auth] = lambda: mock_auth

        response = client_with_auth.delete("/schedule/model_cost_map_reload")

        assert response.status_code == 403
        data = response.json()
        assert "Access denied" in data["detail"]
        assert "Admin role required" in data["detail"]

    def test_get_model_cost_map_reload_status_admin_access(self, client_with_auth):
        """Test that admin users can get reload status"""
        with patch("litellm.proxy.proxy_server.prisma_client") as mock_prisma:
            # Mock database config record
            mock_config = MagicMock()
            mock_config.param_value = {"interval_hours": 6, "force_reload": False}
            mock_prisma.db.litellm_config.find_unique = AsyncMock(
                return_value=mock_config
            )

            # Mock the last reload time and current time
            with patch(
                "litellm.proxy.proxy_server.last_model_cost_map_reload",
                "2024-01-01T06:00:00",
            ):
                with patch("litellm.proxy.proxy_server.datetime") as mock_datetime:
                    # Mock current time to be 1 hour after last reload
                    mock_datetime.utcnow.return_value = datetime(2024, 1, 1, 7, 0, 0)
                    mock_datetime.fromisoformat = datetime.fromisoformat

                    response = client_with_auth.get(
                        "/schedule/model_cost_map_reload/status"
                    )

                    assert response.status_code == 200
                    data = response.json()
                    assert data["scheduled"] == True
                    assert data["interval_hours"] == 6
                    assert data["last_run"] == "2024-01-01T06:00:00"
                    assert data["next_run"] == "2024-01-01T12:00:00"

    def test_get_model_cost_map_reload_status_non_admin_access(self, client_with_auth):
        """Test that non-admin users cannot get reload status"""
        # Mock non-admin user
        mock_auth = MagicMock()
        mock_auth.user_role = "user"  # Non-admin role
        app.dependency_overrides[user_api_key_auth] = lambda: mock_auth

        response = client_with_auth.get("/schedule/model_cost_map_reload/status")

        assert response.status_code == 403
        data = response.json()
        assert "Access denied" in data["detail"]
        assert "Admin role required" in data["detail"]

    def test_get_model_cost_map_reload_status_no_config(self, client_with_auth):
        """Test that status returns not scheduled when no config exists"""
        with patch("litellm.proxy.proxy_server.prisma_client") as mock_prisma:
            mock_prisma.db.litellm_config.find_unique = AsyncMock(return_value=None)

            response = client_with_auth.get("/schedule/model_cost_map_reload/status")

            assert response.status_code == 200
            data = response.json()
            assert data["scheduled"] == False
            assert data["interval_hours"] == None
            assert data["last_run"] == None
            assert data["next_run"] == None

    def test_get_model_cost_map_reload_status_no_interval(self, client_with_auth):
        """Test that status returns not scheduled when no interval is configured"""
        with patch("litellm.proxy.proxy_server.prisma_client") as mock_prisma:
            # Mock config with no interval
            mock_config = MagicMock()
            mock_config.param_value = {"interval_hours": None, "force_reload": False}
            mock_prisma.db.litellm_config.find_unique = AsyncMock(
                return_value=mock_config
            )

            response = client_with_auth.get("/schedule/model_cost_map_reload/status")

            assert response.status_code == 200
            data = response.json()
            assert data["scheduled"] == False
            assert data["interval_hours"] == None
            assert data["last_run"] == None
            assert data["next_run"] == None


class TestPriceDataReloadIntegration:
    """Integration tests for the complete price data reload feature"""

    @pytest.fixture
    def client_with_auth(self):
        """Create a test client with authentication"""
        from litellm.proxy._types import LitellmUserRoles
        from litellm.proxy.proxy_server import cleanup_router_config_variables

        cleanup_router_config_variables()
        filepath = os.path.dirname(os.path.abspath(__file__))
        config_fp = f"{filepath}/test_configs/test_config_no_auth.yaml"
        asyncio.run(initialize(config=config_fp, debug=True))

        # Mock admin user authentication
        mock_auth = MagicMock()
        mock_auth.user_role = LitellmUserRoles.PROXY_ADMIN
        app.dependency_overrides[user_api_key_auth] = lambda: mock_auth

        return TestClient(app)

    def test_complete_reload_flow(self, client_with_auth):
        """Test the complete reload flow from API to model cost update"""
        # Mock the model cost map
        mock_cost_map = {
            "gpt-3.5-turbo": {
                "input_cost_per_token": 0.001,
                "output_cost_per_token": 0.002,
            },
            "gpt-4": {"input_cost_per_token": 0.03, "output_cost_per_token": 0.06},
        }

        with patch(
            "litellm.litellm_core_utils.get_model_cost_map.get_model_cost_map"
        ) as mock_get_map:
            mock_get_map.return_value = mock_cost_map

            # Mock the database connection
            with patch("litellm.proxy.proxy_server.prisma_client") as mock_prisma:
                mock_prisma.db.litellm_config.upsert = AsyncMock(return_value=None)

                # Test reload endpoint
                response = client_with_auth.post("/reload/model_cost_map")
                assert response.status_code == 200

                # Test get endpoint
                response = client_with_auth.get("/get/litellm_model_cost_map")
                assert response.status_code == 200

    def test_distributed_reload_check_function(self):
        """Test the _check_and_reload_model_cost_map function"""
        from litellm.proxy.proxy_server import ProxyConfig

        proxy_config = ProxyConfig()

        # Mock prisma client
        mock_prisma = MagicMock()

        # Test case 1: No config in database
        mock_prisma.db.litellm_config.find_unique = AsyncMock(return_value=None)

        # Should return early without reloading
        asyncio.run(proxy_config._check_and_reload_model_cost_map(mock_prisma))

        # Test case 2: Config with interval but not time to reload
        mock_config = MagicMock()
        mock_config.param_value = {"interval_hours": 6, "force_reload": False}
        mock_prisma.db.litellm_config.find_unique = AsyncMock(return_value=mock_config)

        # Mock current time and last reload time
        with patch(
            "litellm.proxy.proxy_server.last_model_cost_map_reload",
            "2024-01-01T06:00:00",
        ):
            with patch("litellm.proxy.proxy_server.datetime") as mock_datetime:
                mock_datetime.utcnow.return_value = datetime(
                    2024, 1, 1, 7, 0, 0
                )  # 1 hour later

                # Should not reload (only 1 hour passed, need 6)
                asyncio.run(proxy_config._check_and_reload_model_cost_map(mock_prisma))

        # Test case 3: Config with force reload
        mock_config.param_value = {"interval_hours": 6, "force_reload": True}
        mock_prisma.db.litellm_config.find_unique = AsyncMock(return_value=mock_config)
        mock_prisma.db.litellm_config.upsert = AsyncMock(return_value=None)

        with patch(
            "litellm.litellm_core_utils.get_model_cost_map.get_model_cost_map"
        ) as mock_get_map:
            mock_get_map.return_value = {
                "gpt-3.5-turbo": {"input_cost_per_token": 0.001}
            }

            # Should reload due to force flag
            asyncio.run(proxy_config._check_and_reload_model_cost_map(mock_prisma))

            # Verify force_reload was reset to False
            mock_prisma.db.litellm_config.upsert.assert_called()
            call_args = mock_prisma.db.litellm_config.upsert.call_args
            # The param_value is now a JSON string, so we need to parse it
            param_value_json = call_args[1]["data"]["update"]["param_value"]
            param_value_dict = json.loads(param_value_json)
            assert param_value_dict["force_reload"] == False

    def test_config_file_parsing(self):
        """Test parsing of config file with reload settings"""
        config_content = """
general_settings:
  master_key: sk-1234
  model_cost_map_reload_interval: 21600

model_list:
  - model_name: gpt-3.5-turbo
    litellm_params:
      model: gpt-3.5-turbo
  - model_name: gpt-4
    litellm_params:
      model: gpt-4
"""

        # Parse the config
        config = yaml.safe_load(config_content)

        # Verify the reload setting is present
        assert "general_settings" in config
        assert "model_cost_map_reload_interval" in config["general_settings"]
        assert config["general_settings"]["model_cost_map_reload_interval"] == 21600

        # Verify models are present
        assert "model_list" in config
        assert len(config["model_list"]) == 2

    def test_database_config_storage(self):
        """Test that configuration is properly stored in database"""
        # Mock prisma client
        mock_prisma = MagicMock()

        # Test the database upsert call that would be made by the schedule endpoint
        mock_prisma.db.litellm_config.upsert = AsyncMock(return_value=None)

        # Simulate the database call that the schedule endpoint would make
        asyncio.run(
            mock_prisma.db.litellm_config.upsert(
                where={"param_name": "model_cost_map_reload_config"},
                data={
                    "create": {
                        "param_name": "model_cost_map_reload_config",
                        "param_value": {"interval_hours": 6, "force_reload": False},
                    },
                    "update": {
                        "param_value": {"interval_hours": 6, "force_reload": False}
                    },
                },
            )
        )

        # Verify database upsert was called with correct data
        mock_prisma.db.litellm_config.upsert.assert_called_once()
        call_args = mock_prisma.db.litellm_config.upsert.call_args
        assert call_args[1]["where"]["param_name"] == "model_cost_map_reload_config"
        assert call_args[1]["data"]["create"]["param_value"]["interval_hours"] == 6
        assert call_args[1]["data"]["create"]["param_value"]["force_reload"] == False

    def test_manual_reload_force_flag(self):
        """Test that manual reload sets force flag correctly"""
        # Mock prisma client
        mock_prisma = MagicMock()

        # Test the database upsert call that would be made by the manual reload endpoint
        mock_prisma.db.litellm_config.upsert = AsyncMock(return_value=None)

        # Simulate the database call that the manual reload endpoint would make
        asyncio.run(
            mock_prisma.db.litellm_config.upsert(
                where={"param_name": "model_cost_map_reload_config"},
                data={
                    "create": {
                        "param_name": "model_cost_map_reload_config",
                        "param_value": {"interval_hours": None, "force_reload": True},
                    },
                    "update": {"param_value": {"force_reload": True}},
                },
            )
        )

        # Verify force_reload flag was set
        mock_prisma.db.litellm_config.upsert.assert_called_once()
        call_args = mock_prisma.db.litellm_config.upsert.call_args
        assert call_args[1]["data"]["update"]["param_value"]["force_reload"] == True


@pytest.mark.asyncio
async def test_add_router_settings_from_db_config_merge_logic():
    """
    Test the _add_router_settings_from_db_config method's merge logic.

    This tests how router settings from config file and database are combined,
    including scenarios where nested dictionaries should be properly merged.
    """
    from unittest.mock import AsyncMock, MagicMock, patch

    from litellm.proxy.proxy_server import ProxyConfig

    # Create ProxyConfig instance
    proxy_config = ProxyConfig()

    # Mock router
    mock_router = MagicMock()
    mock_router.update_settings = MagicMock()

    # Test Case 1: Both config and DB settings exist - should merge them
    config_data = {
        "router_settings": {
            "routing_strategy": "usage-based-routing",
            "model_group_alias": {"gpt-4": "openai-gpt-4"},
            "enable_pre_call_checks": True,
            "timeout": 30,
            "nested_config": {"setting1": "config_value1", "setting2": "config_value2"},
        }
    }

    # Mock database config record
    mock_db_config = MagicMock()
    mock_db_config.param_value = {
        "routing_strategy": "least-busy",  # This should override config value
        "retry_delay": 2,  # This is new, should be added
        "nested_config": {
            "setting2": "db_value2",  # This should override config value
            "setting3": "db_value3",  # This is new, should be added
        },
    }

    # Mock prisma client
    mock_prisma_client = MagicMock()
    mock_prisma_client.db.litellm_config.find_first = AsyncMock(
        return_value=mock_db_config
    )

    # Call the method under test
    await proxy_config._add_router_settings_from_db_config(
        config_data=config_data,
        llm_router=mock_router,
        prisma_client=mock_prisma_client,
    )

    # Verify find_first was called with correct parameters
    mock_prisma_client.db.litellm_config.find_first.assert_called_once_with(
        where={"param_name": "router_settings"}
    )

    # Verify update_settings was called
    mock_router.update_settings.assert_called_once()

    # Get the actual settings passed to update_settings
    call_args = mock_router.update_settings.call_args
    combined_settings = call_args[1]  # kwargs

    # Verify the merge results
    # DB values should override config values
    assert combined_settings["routing_strategy"] == "least-busy"

    # Config-only values should be preserved
    assert combined_settings["model_group_alias"] == {"gpt-4": "openai-gpt-4"}
    assert combined_settings["enable_pre_call_checks"] == True
    assert combined_settings["timeout"] == 30

    # DB-only values should be added
    assert combined_settings["retry_delay"] == 2

    # Nested dictionaries should be merged (but this is shallow merge)
    expected_nested = {
        "setting1": "config_value1",
        "setting2": "db_value2",
        "setting3": "db_value3",
    }
    assert combined_settings["nested_config"] == expected_nested


@pytest.mark.asyncio
async def test_add_router_settings_from_db_config_edge_cases():
    """
    Test edge cases for _add_router_settings_from_db_config method.
    """
    from unittest.mock import AsyncMock, MagicMock

    from litellm.proxy.proxy_server import ProxyConfig

    proxy_config = ProxyConfig()
    mock_router = MagicMock()
    mock_router.update_settings = MagicMock()

    # Test Case 1: No router provided
    await proxy_config._add_router_settings_from_db_config(
        config_data={"router_settings": {"test": "value"}},
        llm_router=None,
        prisma_client=MagicMock(),
    )
    # Should not call anything when router is None
    mock_router.update_settings.assert_not_called()

    # Test Case 2: No prisma client provided
    await proxy_config._add_router_settings_from_db_config(
        config_data={"router_settings": {"test": "value"}},
        llm_router=mock_router,
        prisma_client=None,
    )
    # Should not call anything when prisma_client is None
    mock_router.update_settings.assert_not_called()

    # Test Case 3: DB returns None (no router_settings in DB)
    mock_prisma_client = MagicMock()
    mock_prisma_client.db.litellm_config.find_first = AsyncMock(return_value=None)

    config_data = {"router_settings": {"routing_strategy": "usage-based"}}

    await proxy_config._add_router_settings_from_db_config(
        config_data=config_data,
        llm_router=mock_router,
        prisma_client=mock_prisma_client,
    )

    # Should use only config settings
    mock_router.update_settings.assert_called_once_with(routing_strategy="usage-based")
    mock_router.reset_mock()

    # Test Case 4: Config has no router_settings
    mock_db_config = MagicMock()
    mock_db_config.param_value = {"db_setting": "db_value"}
    mock_prisma_client.db.litellm_config.find_first = AsyncMock(
        return_value=mock_db_config
    )

    await proxy_config._add_router_settings_from_db_config(
        config_data={},  # No router_settings in config
        llm_router=mock_router,
        prisma_client=mock_prisma_client,
    )

    # Should use only DB settings
    mock_router.update_settings.assert_called_once_with(db_setting="db_value")
    mock_router.reset_mock()

    # Test Case 5: Both config and DB router_settings are None/empty
    mock_prisma_client.db.litellm_config.find_first = AsyncMock(return_value=None)

    await proxy_config._add_router_settings_from_db_config(
        config_data={}, llm_router=mock_router, prisma_client=mock_prisma_client
    )

    # Should not call update_settings when no settings exist
    mock_router.update_settings.assert_not_called()

    # Test Case 6: DB config exists but param_value is not a dict
    mock_db_config_invalid = MagicMock()
    mock_db_config_invalid.param_value = "not_a_dict"
    mock_prisma_client.db.litellm_config.find_first = AsyncMock(
        return_value=mock_db_config_invalid
    )

    config_data = {"router_settings": {"config_setting": "config_value"}}

    await proxy_config._add_router_settings_from_db_config(
        config_data=config_data,
        llm_router=mock_router,
        prisma_client=mock_prisma_client,
    )

    # Should use only config settings when DB param_value is invalid
    mock_router.update_settings.assert_called_once_with(config_setting="config_value")


@pytest.mark.asyncio
async def test_add_router_settings_shallow_merge_behavior():
    """
    Test that the merge behavior is shallow (nested dicts get replaced, not merged).
    This documents the current behavior using _update_dictionary.
    """
    from unittest.mock import AsyncMock, MagicMock

    from litellm.proxy.proxy_server import ProxyConfig

    proxy_config = ProxyConfig()
    mock_router = MagicMock()
    mock_router.update_settings = MagicMock()

    # Config with nested dictionary
    config_data = {
        "router_settings": {
            "nested_setting": {
                "key1": "config_value1",
                "key2": "config_value2",
                "key3": "config_value3",
            },
            "top_level": "config_top",
        }
    }

    # DB config that partially overlaps the nested dictionary
    mock_db_config = MagicMock()
    mock_db_config.param_value = {
        "nested_setting": {
            "key2": "db_value2",  # Override existing key
            "key4": "db_value4",  # Add new key
            # Note: key1 and key3 from config will be lost due to shallow merge
        },
        "top_level": "db_top",  # Override top level
    }

    mock_prisma_client = MagicMock()
    mock_prisma_client.db.litellm_config.find_first = AsyncMock(
        return_value=mock_db_config
    )

    await proxy_config._add_router_settings_from_db_config(
        config_data=config_data,
        llm_router=mock_router,
        prisma_client=mock_prisma_client,
    )

    # Get the merged settings
    call_args = mock_router.update_settings.call_args
    merged_settings = call_args[1]

    # Verify shallow merge behavior:
    # The entire nested_setting dict from config is replaced by the DB version
    expected_nested = {
        "key1": "config_value1",
        "key3": "config_value3",
        "key2": "db_value2",
        "key4": "db_value4",
    }

    assert merged_settings["nested_setting"] == expected_nested
    assert merged_settings["top_level"] == "db_top"


@pytest.mark.asyncio
async def test_model_info_v1_oci_secrets_not_leaked():
    """
    Test that model_info_v1 endpoint properly masks OCI sensitive parameters and does not leak secrets.
    """
    from unittest.mock import MagicMock, patch

    from litellm.proxy._types import UserAPIKeyAuth
    from litellm.proxy.proxy_server import model_info_v1

    # Mock user authentication
    mock_user_api_key_dict = MagicMock(spec=UserAPIKeyAuth)
    mock_user_api_key_dict.user_id = "test-user"
    mock_user_api_key_dict.api_key = "test-key"
    mock_user_api_key_dict.team_models = []
    mock_user_api_key_dict.models = ["oci-grok-test"]
    
    # Mock model data with OCI sensitive information
    mock_model_data = {
        "model_name": "oci-grok-test",
        "litellm_params": {
            "model": "oci/xai.grok-4",
            "oci_key": "ocid1.api_key.oc1..aaaaaaaa7kbkbkbkbkbkbkbkbkbkbkbkbkbkbkbkbkbkbkbkbkbkbkbkbkbk",
            "oci_region": "us-phoenix-1",
            "oci_user": "ocid1.user.oc1..aaaaaaaa7kbkbkbkbkbkbkbkbkbkbkbkbkbkbkbkbkbkbkbkbkbkbkbkbkbk",
            "oci_fingerprint": "aa:bb:cc:dd:ee:ff:11:22:33:44:55:66:77:88:99:00",
            "oci_tenancy": "ocid1.tenancy.oc1..aaaaaaaa7kbkbkbkbkbkbkbkbkbkbkbkbkbkbkbkbkbkbkbkbkbkbkbkbkbk",
            "oci_key_file": "/path/to/oci_api_key.pem",
            "oci_compartment_id": "ocid1.compartment.oc1..aaaaaaaa7kbkbkbkbkbkbkbkbkbkbkbkbkbkbkbkbkbkbkbkbkbkbkbkbkbk",
            "drop_params": True
        },
        "model_info": {
            "mode": "completion",
            "id": "test-model-id"
        }
    }
    
    # Mock the llm_router to return our test data
    mock_router = MagicMock()
    mock_router.get_model_names.return_value = ["oci-grok-test"]
    mock_router.get_model_access_groups.return_value = {}
    mock_router.get_model_list.return_value = [mock_model_data]
    
    # Mock global variables
    with patch("litellm.proxy.proxy_server.llm_router", mock_router), \
         patch("litellm.proxy.proxy_server.llm_model_list", [mock_model_data]), \
         patch("litellm.proxy.proxy_server.general_settings", {"infer_model_from_keys": False}), \
         patch("litellm.proxy.proxy_server.user_model", None):
        
        # Call the model_info_v1 endpoint
        result = await model_info_v1(
            user_api_key_dict=mock_user_api_key_dict,
            litellm_model_id=None
        )
        
        # Verify the result structure
        assert "data" in result
        assert len(result["data"]) == 1
        
        model_info = result["data"][0]
        litellm_params = model_info["litellm_params"]
        
        # Verify that sensitive OCI fields are masked
        assert "****" in litellm_params["oci_key"], "oci_key should be masked"
        assert "****" in litellm_params["oci_fingerprint"], "oci_fingerprint should be masked"
        assert "****" in litellm_params["oci_tenancy"], "oci_tenancy should be masked"
        assert "****" in litellm_params["oci_key_file"], "oci_key_file should be masked"
        
        # Verify that non-sensitive fields are NOT masked
        assert litellm_params["model"] == "oci/xai.grok-4", "model field should not be masked"
        assert litellm_params["oci_region"] == "us-phoenix-1", "oci_region should not be masked"
        assert litellm_params["drop_params"] is True, "drop_params should not be masked"
        
        # Verify the model field specifically is not masked (this was the original issue)
        assert "****" not in litellm_params["model"], "model field should never be masked"
        assert litellm_params["model"].startswith("oci/"), "model should retain its full value"
        
        # Verify that actual secret values are not present in the response
        result_str = str(result)
        assert "ocid1.api_key.oc1..aaaaaaaa7kbkbkbkbkbkbkbkbkbkbkbkbkbkbkbkbkbkbkbkbkbkbkbkbkbk" not in result_str
        assert "aa:bb:cc:dd:ee:ff:11:22:33:44:55:66:77:88:99:00" not in result_str
        assert "ocid1.tenancy.oc1..aaaaaaaa7kbkbkbkbkbkbkbkbkbkbkbkbkbkbkbkbkbkbkbkbkbkbkbkbkbk" not in result_str
        assert "/path/to/oci_api_key.pem" not in result_str


def test_add_callback_from_db_to_in_memory_litellm_callbacks():
    """
    Test that _add_callback_from_db_to_in_memory_litellm_callbacks correctly adds callbacks
    for success, failure, and combined event types.
    """
    from unittest.mock import MagicMock, patch

    from litellm.proxy.proxy_server import ProxyConfig
    
    proxy_config = ProxyConfig()
    
    # Mock the callback manager
    mock_callback_manager = MagicMock()
    
    with patch("litellm.proxy.proxy_server.litellm") as mock_litellm:
        # Set up mock litellm attributes
        mock_litellm._known_custom_logger_compatible_callbacks = []
        mock_litellm.logging_callback_manager = mock_callback_manager
        
        # Test Case 1: Add success callback
        mock_success_callbacks = []
        proxy_config._add_callback_from_db_to_in_memory_litellm_callbacks(
            callback="prometheus",
            event_types=["success"],
            existing_callbacks=mock_success_callbacks,
        )
        mock_callback_manager.add_litellm_success_callback.assert_called_once_with("prometheus")
        mock_callback_manager.reset_mock()
        
        # Test Case 2: Add failure callback
        mock_failure_callbacks = []
        proxy_config._add_callback_from_db_to_in_memory_litellm_callbacks(
            callback="langfuse",
            event_types=["failure"],
            existing_callbacks=mock_failure_callbacks,
        )
        mock_callback_manager.add_litellm_failure_callback.assert_called_once_with("langfuse")
        mock_callback_manager.reset_mock()
        
        # Test Case 3: Add callback for both success and failure
        mock_callbacks = []
        proxy_config._add_callback_from_db_to_in_memory_litellm_callbacks(
            callback="s3",
            event_types=["success", "failure"],
            existing_callbacks=mock_callbacks,
        )
        mock_callback_manager.add_litellm_callback.assert_called_once_with("s3")
        mock_callback_manager.reset_mock()
        
        # Test Case 4: Don't add callback if it already exists
        existing_callbacks_with_item = ["prometheus"]
        proxy_config._add_callback_from_db_to_in_memory_litellm_callbacks(
            callback="prometheus",
            event_types=["success"],
            existing_callbacks=existing_callbacks_with_item,
        )
        mock_callback_manager.add_litellm_success_callback.assert_not_called()


def test_should_load_db_object_with_supported_db_objects():
    """
    Test _should_load_db_object method with supported_db_objects configuration.
    
    Verifies that when supported_db_objects is set, only specified object types
    are loaded from the database.
    """
    from unittest.mock import patch

    from litellm.proxy.proxy_server import ProxyConfig

    proxy_config = ProxyConfig()

    # Test Case 1: supported_db_objects not set - all objects should be loaded
    with patch("litellm.proxy.proxy_server.general_settings", {}):
        assert proxy_config._should_load_db_object(object_type="models") is True
        assert proxy_config._should_load_db_object(object_type="mcp") is True
        assert proxy_config._should_load_db_object(object_type="guardrails") is True
        assert proxy_config._should_load_db_object(object_type="vector_stores") is True

    # Test Case 2: supported_db_objects set to only load MCP
    with patch(
        "litellm.proxy.proxy_server.general_settings",
        {"supported_db_objects": ["mcp"]},
    ):
        assert proxy_config._should_load_db_object(object_type="models") is False
        assert proxy_config._should_load_db_object(object_type="mcp") is True
        assert proxy_config._should_load_db_object(object_type="guardrails") is False
        assert proxy_config._should_load_db_object(object_type="vector_stores") is False
        assert proxy_config._should_load_db_object(object_type="prompts") is False

    # Test Case 3: supported_db_objects set to load multiple types
    with patch(
        "litellm.proxy.proxy_server.general_settings",
        {"supported_db_objects": ["mcp", "guardrails", "vector_stores"]},
    ):
        assert proxy_config._should_load_db_object(object_type="models") is False
        assert proxy_config._should_load_db_object(object_type="mcp") is True
        assert proxy_config._should_load_db_object(object_type="guardrails") is True
        assert proxy_config._should_load_db_object(object_type="vector_stores") is True
        assert proxy_config._should_load_db_object(object_type="prompts") is False

    # Test Case 4: supported_db_objects is not a list (should default to loading all)
    with patch(
        "litellm.proxy.proxy_server.general_settings",
        {"supported_db_objects": "invalid_type"},
    ):
        assert proxy_config._should_load_db_object(object_type="models") is True
        assert proxy_config._should_load_db_object(object_type="mcp") is True

    # Test Case 5: supported_db_objects is an empty list (nothing should be loaded)
    with patch(
        "litellm.proxy.proxy_server.general_settings",
        {"supported_db_objects": []},
    ):
        assert proxy_config._should_load_db_object(object_type="models") is False
        assert proxy_config._should_load_db_object(object_type="mcp") is False
        assert proxy_config._should_load_db_object(object_type="guardrails") is False

    # Test Case 6: Test all available object types
    with patch(
        "litellm.proxy.proxy_server.general_settings",
        {
            "supported_db_objects": [
                "models",
                "mcp",
                "guardrails",
                "vector_stores",
                "pass_through_endpoints",
                "prompts",
                "model_cost_map",
            ]
        },
    ):
        assert proxy_config._should_load_db_object(object_type="models") is True
        assert proxy_config._should_load_db_object(object_type="mcp") is True
        assert proxy_config._should_load_db_object(object_type="guardrails") is True
        assert proxy_config._should_load_db_object(object_type="vector_stores") is True
        assert (
            proxy_config._should_load_db_object(object_type="pass_through_endpoints")
            is True
        )
        assert proxy_config._should_load_db_object(object_type="prompts") is True
        assert proxy_config._should_load_db_object(object_type="model_cost_map") is True


@pytest.mark.asyncio
async def test_tag_cache_update_called():
    """
    Test that update_cache updates tag cache when tags are provided.
    """
    from litellm.caching.caching import DualCache
    from litellm.proxy.proxy_server import user_api_key_cache

    cache = DualCache()

    setattr(
        litellm.proxy.proxy_server,
        "user_api_key_cache",
        cache,
    )

    mock_tag_obj = {
        "tag_name": "test-tag",
        "spend": 10.0,
    }

    with patch.object(cache, "async_get_cache", new=AsyncMock(return_value=mock_tag_obj)) as mock_get_cache:
        with patch.object(cache, "async_set_cache_pipeline", new=AsyncMock()) as mock_set_cache:
            await litellm.proxy.proxy_server.update_cache(
                token=None,
                user_id=None,
                end_user_id=None,
                team_id=None,
                response_cost=5.0,
                parent_otel_span=None,
                tags=["test-tag"],
            )

            await asyncio.sleep(0.1)

            mock_get_cache.assert_awaited_once_with(key="tag:test-tag")
            mock_set_cache.assert_awaited_once()

            call_args = mock_set_cache.call_args
            cache_list = call_args.kwargs["cache_list"]

            assert len(cache_list) == 1
            cache_key, cache_value = cache_list[0]
            assert cache_key == "tag:test-tag"
            assert cache_value["spend"] == 15.0


@pytest.mark.asyncio
async def test_tag_cache_update_multiple_tags():
    """
    Test that multiple tags are updated in cache.
    """
    from litellm.caching.caching import DualCache
    from litellm.proxy.proxy_server import user_api_key_cache

    cache = DualCache()

    setattr(
        litellm.proxy.proxy_server,
        "user_api_key_cache",
        cache,
    )

    mock_tag1_obj = {"tag_name": "tag1", "spend": 10.0}
    mock_tag2_obj = {"tag_name": "tag2", "spend": 20.0}

    async def mock_get_cache_side_effect(key):
        if key == "tag:tag1":
            return mock_tag1_obj
        elif key == "tag:tag2":
            return mock_tag2_obj
        return None

    with patch.object(cache, "async_get_cache", new=AsyncMock(side_effect=mock_get_cache_side_effect)) as mock_get_cache:
        with patch.object(cache, "async_set_cache_pipeline", new=AsyncMock()) as mock_set_cache:
            await litellm.proxy.proxy_server.update_cache(
                token=None,
                user_id=None,
                end_user_id=None,
                team_id=None,
                response_cost=5.0,
                parent_otel_span=None,
                tags=["tag1", "tag2"],
            )

            await asyncio.sleep(0.1)

            assert mock_get_cache.call_count == 2
            mock_set_cache.assert_awaited_once()

            call_args = mock_set_cache.call_args
            cache_list = call_args.kwargs["cache_list"]

            assert len(cache_list) == 2

            tag_updates = {cache_key: cache_value for cache_key, cache_value in cache_list}
            assert "tag:tag1" in tag_updates
            assert "tag:tag2" in tag_updates
            assert tag_updates["tag:tag1"]["spend"] == 15.0
            assert tag_updates["tag:tag2"]["spend"] == 25.0


@pytest.mark.asyncio
async def test_init_sso_settings_in_db():
    """
    Test that _init_sso_settings_in_db properly loads SSO settings from database,
    uppercases keys, and calls _decrypt_and_set_db_env_variables.
    """
    from unittest.mock import AsyncMock, MagicMock, patch

    from litellm.proxy.proxy_server import ProxyConfig

    proxy_config = ProxyConfig()

    # Test Case 1: SSO settings exist in database
    mock_sso_config = MagicMock()
    mock_sso_config.sso_settings = {
        "google_client_id": "test-client-id",
        "google_client_secret": "test-client-secret",
        "microsoft_client_id": "ms-client-id",
        "microsoft_client_secret": "ms-client-secret",
    }

    mock_prisma_client = MagicMock()
    mock_prisma_client.db.litellm_ssoconfig.find_unique = AsyncMock(
        return_value=mock_sso_config
    )

    # Mock _decrypt_and_set_db_env_variables
    with patch.object(
        proxy_config, "_decrypt_and_set_db_env_variables"
    ) as mock_decrypt_and_set:
        await proxy_config._init_sso_settings_in_db(prisma_client=mock_prisma_client)

        # Verify find_unique was called with correct parameters
        mock_prisma_client.db.litellm_ssoconfig.find_unique.assert_awaited_once_with(
            where={"id": "sso_config"}
        )

        # Verify _decrypt_and_set_db_env_variables was called with uppercased keys
        mock_decrypt_and_set.assert_called_once()
        call_args = mock_decrypt_and_set.call_args
        uppercased_settings = call_args.kwargs["environment_variables"]

        # Verify all keys are uppercased
        assert "GOOGLE_CLIENT_ID" in uppercased_settings
        assert "GOOGLE_CLIENT_SECRET" in uppercased_settings
        assert "MICROSOFT_CLIENT_ID" in uppercased_settings
        assert "MICROSOFT_CLIENT_SECRET" in uppercased_settings

        # Verify values are preserved
        assert uppercased_settings["GOOGLE_CLIENT_ID"] == "test-client-id"
        assert uppercased_settings["GOOGLE_CLIENT_SECRET"] == "test-client-secret"
        assert uppercased_settings["MICROSOFT_CLIENT_ID"] == "ms-client-id"
        assert uppercased_settings["MICROSOFT_CLIENT_SECRET"] == "ms-client-secret"

        # Verify original lowercase keys are not present
        assert "google_client_id" not in uppercased_settings
        assert "microsoft_client_id" not in uppercased_settings


@pytest.mark.asyncio
async def test_init_sso_settings_in_db_no_settings():
    """
    Test that _init_sso_settings_in_db handles the case when no SSO settings exist in database.
    """
    from unittest.mock import AsyncMock, MagicMock, patch

    from litellm.proxy.proxy_server import ProxyConfig

    proxy_config = ProxyConfig()

    # Mock prisma client to return None (no SSO settings)
    mock_prisma_client = MagicMock()
    mock_prisma_client.db.litellm_ssoconfig.find_unique = AsyncMock(return_value=None)

    # Mock _decrypt_and_set_db_env_variables
    with patch.object(
        proxy_config, "_decrypt_and_set_db_env_variables"
    ) as mock_decrypt_and_set:
        await proxy_config._init_sso_settings_in_db(prisma_client=mock_prisma_client)

        # Verify find_unique was called
        mock_prisma_client.db.litellm_ssoconfig.find_unique.assert_awaited_once_with(
            where={"id": "sso_config"}
        )

        # Verify _decrypt_and_set_db_env_variables was NOT called when no settings exist
        mock_decrypt_and_set.assert_not_called()


@pytest.mark.asyncio
async def test_init_sso_settings_in_db_error_handling():
    """
    Test that _init_sso_settings_in_db handles database errors gracefully.
    """
    from unittest.mock import AsyncMock, MagicMock, patch

    from litellm.proxy.proxy_server import ProxyConfig

    proxy_config = ProxyConfig()

    # Mock prisma client to raise an exception
    mock_prisma_client = MagicMock()
    mock_prisma_client.db.litellm_ssoconfig.find_unique = AsyncMock(
        side_effect=Exception("Database connection error")
    )

    # The method should not raise an exception, it should log it instead
    try:
        await proxy_config._init_sso_settings_in_db(prisma_client=mock_prisma_client)
        # If we get here, the exception was handled properly
        assert True
    except Exception as e:
        # The exception should be caught and logged, not propagated
        pytest.fail(f"Exception should have been caught and logged, but was raised: {e}")


@pytest.mark.asyncio
async def test_init_sso_settings_in_db_empty_settings():
    """
    Test that _init_sso_settings_in_db handles empty SSO settings dictionary.
    """
    from unittest.mock import AsyncMock, MagicMock, patch

    from litellm.proxy.proxy_server import ProxyConfig

    proxy_config = ProxyConfig()

    # Mock SSO config with empty settings dictionary
    mock_sso_config = MagicMock()
    mock_sso_config.sso_settings = {}

    mock_prisma_client = MagicMock()
    mock_prisma_client.db.litellm_ssoconfig.find_unique = AsyncMock(
        return_value=mock_sso_config
    )

    # Mock _decrypt_and_set_db_env_variables
    with patch.object(
        proxy_config, "_decrypt_and_set_db_env_variables"
    ) as mock_decrypt_and_set:
        await proxy_config._init_sso_settings_in_db(prisma_client=mock_prisma_client)

        # Verify find_unique was called
        mock_prisma_client.db.litellm_ssoconfig.find_unique.assert_awaited_once_with(
            where={"id": "sso_config"}
        )

        # Verify _decrypt_and_set_db_env_variables was called with empty dict
        mock_decrypt_and_set.assert_called_once()
        call_args = mock_decrypt_and_set.call_args
        uppercased_settings = call_args.kwargs["environment_variables"]

        # Verify empty dictionary
        assert uppercased_settings == {}


<<<<<<< HEAD
def test_root_redirect_when_docs_url_not_root_and_redirect_url_set(monkeypatch):
    from litellm.proxy.proxy_server import cleanup_router_config_variables
    from fastapi.responses import RedirectResponse

    cleanup_router_config_variables()
    filepath = os.path.dirname(os.path.abspath(__file__))
    config_fp = f"{filepath}/test_configs/test_config_no_auth.yaml"
    
    test_redirect_url = "/ui"
    monkeypatch.setenv("ROOT_REDIRECT_URL", test_redirect_url)
    
    asyncio.run(initialize(config=config_fp, debug=True))
    
    docs_url = getattr(app, "docs_url", None) or "/docs"
    root_redirect_url = os.getenv("ROOT_REDIRECT_URL")
    
    if docs_url != "/" and root_redirect_url:
        for route in app.routes:
            if hasattr(route, "path") and route.path == "/" and hasattr(route, "methods") and "GET" in route.methods:
                app.routes.remove(route)
                break
        
        @app.get("/", include_in_schema=False)
        async def root_redirect():
            return RedirectResponse(url=root_redirect_url)
    
    client = TestClient(app)
    response = client.get("/", follow_redirects=False)
    assert response.status_code == 307
    assert response.headers["location"] == test_redirect_url
=======
def test_get_prompt_spec_for_db_prompt_with_versions():
    """
    Test that _get_prompt_spec_for_db_prompt correctly converts database prompts
    to PromptSpec with versioned naming convention.
    """
    from unittest.mock import MagicMock

    from litellm.proxy.proxy_server import ProxyConfig

    proxy_config = ProxyConfig()

    # Mock database prompt version 1
    mock_prompt_v1 = MagicMock()
    mock_prompt_v1.model_dump.return_value = {
        "id": "uuid-1",
        "prompt_id": "chat_prompt",
        "version": 1,
        "litellm_params": '{"prompt_id": "chat_prompt", "prompt_integration": "dotprompt", "model": "gpt-3.5-turbo", "messages": [{"role": "user", "content": "v1 content"}]}',
        "prompt_info": '{"prompt_type": "db"}',
        "created_at": "2024-01-01T00:00:00",
        "updated_at": "2024-01-01T00:00:00",
    }

    # Mock database prompt version 2
    mock_prompt_v2 = MagicMock()
    mock_prompt_v2.model_dump.return_value = {
        "id": "uuid-2",
        "prompt_id": "chat_prompt",
        "version": 2,
        "litellm_params": '{"prompt_id": "chat_prompt", "prompt_integration": "dotprompt", "model": "gpt-4", "messages": [{"role": "user", "content": "v2 content"}]}',
        "prompt_info": '{"prompt_type": "db"}',
        "created_at": "2024-01-02T00:00:00",
        "updated_at": "2024-01-02T00:00:00",
    }

    # Test version 1
    prompt_spec_v1 = proxy_config._get_prompt_spec_for_db_prompt(db_prompt=mock_prompt_v1)
    assert prompt_spec_v1.prompt_id == "chat_prompt.v1"

    # Test version 2
    prompt_spec_v2 = proxy_config._get_prompt_spec_for_db_prompt(db_prompt=mock_prompt_v2)
    assert prompt_spec_v2.prompt_id == "chat_prompt.v2"
>>>>>>> 69da15e6
<|MERGE_RESOLUTION|>--- conflicted
+++ resolved
@@ -2451,7 +2451,50 @@
         assert uppercased_settings == {}
 
 
-<<<<<<< HEAD
+def test_get_prompt_spec_for_db_prompt_with_versions():
+    """
+    Test that _get_prompt_spec_for_db_prompt correctly converts database prompts
+    to PromptSpec with versioned naming convention.
+    """
+    from unittest.mock import MagicMock
+
+    from litellm.proxy.proxy_server import ProxyConfig
+
+    proxy_config = ProxyConfig()
+
+    # Mock database prompt version 1
+    mock_prompt_v1 = MagicMock()
+    mock_prompt_v1.model_dump.return_value = {
+        "id": "uuid-1",
+        "prompt_id": "chat_prompt",
+        "version": 1,
+        "litellm_params": '{"prompt_id": "chat_prompt", "prompt_integration": "dotprompt", "model": "gpt-3.5-turbo", "messages": [{"role": "user", "content": "v1 content"}]}',
+        "prompt_info": '{"prompt_type": "db"}',
+        "created_at": "2024-01-01T00:00:00",
+        "updated_at": "2024-01-01T00:00:00",
+    }
+
+    # Mock database prompt version 2
+    mock_prompt_v2 = MagicMock()
+    mock_prompt_v2.model_dump.return_value = {
+        "id": "uuid-2",
+        "prompt_id": "chat_prompt",
+        "version": 2,
+        "litellm_params": '{"prompt_id": "chat_prompt", "prompt_integration": "dotprompt", "model": "gpt-4", "messages": [{"role": "user", "content": "v2 content"}]}',
+        "prompt_info": '{"prompt_type": "db"}',
+        "created_at": "2024-01-02T00:00:00",
+        "updated_at": "2024-01-02T00:00:00",
+    }
+
+    # Test version 1
+    prompt_spec_v1 = proxy_config._get_prompt_spec_for_db_prompt(db_prompt=mock_prompt_v1)
+    assert prompt_spec_v1.prompt_id == "chat_prompt.v1"
+
+    # Test version 2
+    prompt_spec_v2 = proxy_config._get_prompt_spec_for_db_prompt(db_prompt=mock_prompt_v2)
+    assert prompt_spec_v2.prompt_id == "chat_prompt.v2"
+
+
 def test_root_redirect_when_docs_url_not_root_and_redirect_url_set(monkeypatch):
     from litellm.proxy.proxy_server import cleanup_router_config_variables
     from fastapi.responses import RedirectResponse
@@ -2482,47 +2525,3 @@
     response = client.get("/", follow_redirects=False)
     assert response.status_code == 307
     assert response.headers["location"] == test_redirect_url
-=======
-def test_get_prompt_spec_for_db_prompt_with_versions():
-    """
-    Test that _get_prompt_spec_for_db_prompt correctly converts database prompts
-    to PromptSpec with versioned naming convention.
-    """
-    from unittest.mock import MagicMock
-
-    from litellm.proxy.proxy_server import ProxyConfig
-
-    proxy_config = ProxyConfig()
-
-    # Mock database prompt version 1
-    mock_prompt_v1 = MagicMock()
-    mock_prompt_v1.model_dump.return_value = {
-        "id": "uuid-1",
-        "prompt_id": "chat_prompt",
-        "version": 1,
-        "litellm_params": '{"prompt_id": "chat_prompt", "prompt_integration": "dotprompt", "model": "gpt-3.5-turbo", "messages": [{"role": "user", "content": "v1 content"}]}',
-        "prompt_info": '{"prompt_type": "db"}',
-        "created_at": "2024-01-01T00:00:00",
-        "updated_at": "2024-01-01T00:00:00",
-    }
-
-    # Mock database prompt version 2
-    mock_prompt_v2 = MagicMock()
-    mock_prompt_v2.model_dump.return_value = {
-        "id": "uuid-2",
-        "prompt_id": "chat_prompt",
-        "version": 2,
-        "litellm_params": '{"prompt_id": "chat_prompt", "prompt_integration": "dotprompt", "model": "gpt-4", "messages": [{"role": "user", "content": "v2 content"}]}',
-        "prompt_info": '{"prompt_type": "db"}',
-        "created_at": "2024-01-02T00:00:00",
-        "updated_at": "2024-01-02T00:00:00",
-    }
-
-    # Test version 1
-    prompt_spec_v1 = proxy_config._get_prompt_spec_for_db_prompt(db_prompt=mock_prompt_v1)
-    assert prompt_spec_v1.prompt_id == "chat_prompt.v1"
-
-    # Test version 2
-    prompt_spec_v2 = proxy_config._get_prompt_spec_for_db_prompt(db_prompt=mock_prompt_v2)
-    assert prompt_spec_v2.prompt_id == "chat_prompt.v2"
->>>>>>> 69da15e6
