import React, { useState, useEffect, useRef } from "react";
import { Text, Grid, Col } from "@tremor/react";
import { CredentialItem, credentialListCall, CredentialsResponse } from "@/components/networking";

import { handleAddModelSubmit } from "@/components/add_model/handle_add_model_submit";

import CredentialsPanel from "@/components/model_add/credentials";
import { getDisplayModelName } from "@/components/view_model/model_name_display";
import { TabPanel, TabPanels, TabGroup, TabList, Tab, Icon } from "@tremor/react";
import { DateRangePickerValue } from "@tremor/react";
import {
  modelInfoCall,
  modelCostMap,
  modelMetricsCall,
  streamingModelMetricsCall,
  modelExceptionsCall,
  modelMetricsSlowResponsesCall,
  getCallbacksCall,
  setCallbacksCall,
  modelSettingsCall,
  adminGlobalActivityExceptions,
  adminGlobalActivityExceptionsPerDeployment,
  allEndUsersCall,
} from "@/components/networking";
import { Form } from "antd";
import { Typography } from "antd";
import { RefreshIcon } from "@heroicons/react/outline";
import type { UploadProps } from "antd";
import { Team } from "@/components/key_team_helpers/key_list";
import TeamInfoView from "../../../components/team/team_info";
import { Providers, getPlaceholder, getProviderModels } from "@/components/provider_info_helpers";
import ModelInfoView from "../../../components/model_info_view";
import AddModelTab from "../../../components/add_model/add_model_tab";

import HealthCheckComponent from "../../../components/model_dashboard/HealthCheckComponent";
import PassThroughSettings from "../../../components/pass_through_settings";
import ModelGroupAliasSettings from "../../../components/model_group_alias_settings";
import { all_admin_roles } from "@/utils/roles";
import NotificationsManager from "../../../components/molecules/notifications_manager";
import AllModelsTab from "@/app/(dashboard)/models-and-endpoints/components/AllModelsTab";
import PriceDataManagementTab from "@/app/(dashboard)/models-and-endpoints/components/PriceDataManagementTab";
import ModelRetrySettingsTab from "@/app/(dashboard)/models-and-endpoints/components/ModelRetrySettingsTab";
import ModelAnalyticsTab from "@/app/(dashboard)/models-and-endpoints/components/ModelAnalyticsTab/ModelAnalyticsTab";

interface ModelDashboardProps {
  accessToken: string | null;
  token: string | null;
  userRole: string | null;
  userID: string | null;
  modelData: any;
  keys: any[] | null;
  setModelData: any;
  premiumUser: boolean;
  teams: Team[] | null;
}

interface RetryPolicyObject {
  [key: string]: { [retryPolicyKey: string]: number } | undefined;
}

interface GlobalRetryPolicyObject {
  [retryPolicyKey: string]: number;
}

interface GlobalExceptionActivityData {
  sum_num_rate_limit_exceptions: number;
  daily_data: { date: string; num_rate_limit_exceptions: number }[];
}

//["OpenAI", "Azure OpenAI", "Anthropic", "Gemini (Google AI Studio)", "Amazon Bedrock", "OpenAI-Compatible Endpoints (Groq, Together AI, Mistral AI, etc.)"]

interface ProviderFields {
  field_name: string;
  field_type: string;
  field_description: string;
  field_value: string;
}

interface ProviderSettings {
  name: string;
  fields: ProviderFields[];
}

const ModelsAndEndpointsView: React.FC<ModelDashboardProps> = ({
  accessToken,
  token,
  userRole,
  userID,
  modelData = { data: [] },
  keys,
  setModelData,
  premiumUser,
  teams,
}) => {
  const [addModelForm] = Form.useForm();
  const [modelMap, setModelMap] = useState<any>(null);
  const [lastRefreshed, setLastRefreshed] = useState("");

  const [providerModels, setProviderModels] = useState<Array<string>>([]); // Explicitly typing providerModels as a string array

  const [providerSettings, setProviderSettings] = useState<ProviderSettings[]>([]);
  const [selectedProvider, setSelectedProvider] = useState<Providers>(Providers.OpenAI);
  const [editModalVisible, setEditModalVisible] = useState<boolean>(false);

  const [selectedModel, setSelectedModel] = useState<any>(null);
  const [availableModelGroups, setAvailableModelGroups] = useState<Array<string>>([]);
  const [availableModelAccessGroups, setAvailableModelAccessGroups] = useState<Array<string>>([]);
  const [selectedModelGroup, setSelectedModelGroup] = useState<string | null>(null);
  const [modelMetrics, setModelMetrics] = useState<any[]>([]);
  const [modelMetricsCategories, setModelMetricsCategories] = useState<any[]>([]);
  const [streamingModelMetrics, setStreamingModelMetrics] = useState<any[]>([]);
  const [streamingModelMetricsCategories, setStreamingModelMetricsCategories] = useState<any[]>([]);
  const [modelExceptions, setModelExceptions] = useState<any[]>([]);
  const [allExceptions, setAllExceptions] = useState<any[]>([]);
  const [slowResponsesData, setSlowResponsesData] = useState<any[]>([]);
  const [dateValue, setDateValue] = useState<DateRangePickerValue>({
    from: new Date(Date.now() - 7 * 24 * 60 * 60 * 1000),
    to: new Date(),
  });

  const [modelGroupRetryPolicy, setModelGroupRetryPolicy] = useState<RetryPolicyObject | null>(null);
  const [globalRetryPolicy, setGlobalRetryPolicy] = useState<GlobalRetryPolicyObject | null>(null);
  const [defaultRetry, setDefaultRetry] = useState<number>(0);

  const [globalExceptionData, setGlobalExceptionData] = useState<GlobalExceptionActivityData>(
    {} as GlobalExceptionActivityData,
  );
  const [globalExceptionPerDeployment, setGlobalExceptionPerDeployment] = useState<any[]>([]);

  const [showAdvancedFilters, setShowAdvancedFilters] = useState<boolean>(false);
  const [selectedAPIKey, setSelectedAPIKey] = useState<any | null>(null);
  const [selectedCustomer, setSelectedCustomer] = useState<any | null>(null);

  const [allEndUsers, setAllEndUsers] = useState<any[]>([]);

  const [credentialsList, setCredentialsList] = useState<CredentialItem[]>([]);

  // Model Group Alias state
  const [modelGroupAlias, setModelGroupAlias] = useState<{ [key: string]: string }>({});

  // Add state for advanced settings visibility
  const [showAdvancedSettings, setShowAdvancedSettings] = useState<boolean>(false);

  // Add these state variables
  const [selectedModelId, setSelectedModelId] = useState<string | null>(null);
  const [editModel, setEditModel] = useState<boolean>(false);

  const [selectedTeamId, setSelectedTeamId] = useState<string | null>(null);
  const [selectedTeam, setSelectedTeam] = useState<string | null>(null);

  const [isDropdownOpen, setIsDropdownOpen] = useState(false);
  const dropdownRef = useRef<HTMLDivElement>(null);

  const [selectedTabIndex, setSelectedTabIndex] = useState(0);
  const setProviderModelsFn = (provider: Providers) => {
    const _providerModels = getProviderModels(provider, modelMap);
    setProviderModels(_providerModels);
  };

  const fetchCredentials = async (accessToken: string) => {
    try {
      const response: CredentialsResponse = await credentialListCall(accessToken);
      setCredentialsList(response.credentials);
    } catch (error) {
      NotificationsManager.fromBackend("Error fetching credentials");
    }
  };

  useEffect(() => {
    const handleClickOutside = (event: MouseEvent) => {
      if (dropdownRef.current && !dropdownRef.current.contains(event.target as Node)) {
        setIsDropdownOpen(false);
      }
    };

    document.addEventListener("mousedown", handleClickOutside);
    return () => document.removeEventListener("mousedown", handleClickOutside);
  }, []);

  const uploadProps: UploadProps = {
    name: "file",
    accept: ".json",
    beforeUpload: (file) => {
      if (file.type === "application/json") {
        const reader = new FileReader();
        reader.onload = (e) => {
          if (e.target) {
            const jsonStr = e.target.result as string;
            addModelForm.setFieldsValue({ vertex_credentials: jsonStr });
          }
        };
        reader.readAsText(file);
      }
      // Prevent upload
      return false;
    },
    onChange(info) {
      if (info.file.status === "done") {
        NotificationsManager.success(`${info.file.name} file uploaded successfully`);
      } else if (info.file.status === "error") {
        NotificationsManager.fromBackend(`${info.file.name} file upload failed.`);
      }
    },
  };

  const handleRefreshClick = () => {
    // Update the 'lastRefreshed' state to the current date and time
    const currentDate = new Date();
    setLastRefreshed(currentDate.toLocaleString());
  };

  const handleSaveRetrySettings = async () => {
    if (!accessToken) {
      return;
    }

    try {
      const payload: any = {
        router_settings: {},
      };

      if (selectedModelGroup === "global") {
        // Only update global retry policy
        if (globalRetryPolicy) {
          payload.router_settings.retry_policy = globalRetryPolicy;
        }
        NotificationsManager.success("Global retry settings saved successfully");
      } else {
        if (modelGroupRetryPolicy) {
          payload.router_settings.model_group_retry_policy = modelGroupRetryPolicy;
        }
        NotificationsManager.success(`Retry settings saved successfully for ${selectedModelGroup}`);
      }

      await setCallbacksCall(accessToken, payload);
    } catch (error) {
      NotificationsManager.fromBackend("Failed to save retry settings");
    }
  };

  useEffect(() => {
    if (!accessToken || !token || !userRole || !userID) {
      return;
    }
    const fetchData = async () => {
      try {
        // Replace with your actual API call for model data
        const modelDataResponse = await modelInfoCall(accessToken, userID, userRole);
        setModelData(modelDataResponse);
        const _providerSettings = await modelSettingsCall(accessToken);
        if (_providerSettings) {
          setProviderSettings(_providerSettings);
        }

        // loop through modelDataResponse and get all`model_name` values
        let all_model_groups: Set<string> = new Set();
        for (let i = 0; i < modelDataResponse.data.length; i++) {
          const model = modelDataResponse.data[i];
          all_model_groups.add(model.model_name);
        }
        let _array_model_groups = Array.from(all_model_groups);
        // sort _array_model_groups alphabetically
        _array_model_groups = _array_model_groups.sort();

        setAvailableModelGroups(_array_model_groups);

        let all_model_access_groups: Set<string> = new Set();
        for (let i = 0; i < modelDataResponse.data.length; i++) {
          const model = modelDataResponse.data[i];
          let model_info: any | null = model.model_info;
          if (model_info) {
            let access_groups = model_info.access_groups;
            if (access_groups) {
              for (let j = 0; j < access_groups.length; j++) {
                all_model_access_groups.add(access_groups[j]);
              }
            }
          }
        }

        setAvailableModelAccessGroups(Array.from(all_model_access_groups));

        let _initial_model_group = "all";
        if (_array_model_groups.length > 0) {
          _initial_model_group = _array_model_groups[_array_model_groups.length - 1];
        }

        const modelMetricsResponse = await modelMetricsCall(
          accessToken,
          userID,
          userRole,
          _initial_model_group,
          dateValue.from?.toISOString(),
          dateValue.to?.toISOString(),
          selectedAPIKey?.token,
          selectedCustomer,
        );

        setModelMetrics(modelMetricsResponse.data);
        setModelMetricsCategories(modelMetricsResponse.all_api_bases);

        const streamingModelMetricsResponse = await streamingModelMetricsCall(
          accessToken,
          _initial_model_group,
          dateValue.from?.toISOString(),
          dateValue.to?.toISOString(),
        );

        // Assuming modelMetricsResponse now contains the metric data for the specified model group
        setStreamingModelMetrics(streamingModelMetricsResponse.data);
        setStreamingModelMetricsCategories(streamingModelMetricsResponse.all_api_bases);

        const modelExceptionsResponse = await modelExceptionsCall(
          accessToken,
          userID,
          userRole,
          _initial_model_group,
          dateValue.from?.toISOString(),
          dateValue.to?.toISOString(),
          selectedAPIKey?.token,
          selectedCustomer,
        );
        setModelExceptions(modelExceptionsResponse.data);
        setAllExceptions(modelExceptionsResponse.exception_types);

        const slowResponses = await modelMetricsSlowResponsesCall(
          accessToken,
          userID,
          userRole,
          _initial_model_group,
          dateValue.from?.toISOString(),
          dateValue.to?.toISOString(),
          selectedAPIKey?.token,
          selectedCustomer,
        );

        const dailyExceptions = await adminGlobalActivityExceptions(
          accessToken,
          dateValue.from?.toISOString().split("T")[0],
          dateValue.to?.toISOString().split("T")[0],
          _initial_model_group,
        );

        setGlobalExceptionData(dailyExceptions);

        const dailyExceptionsPerDeplyment = await adminGlobalActivityExceptionsPerDeployment(
          accessToken,
          dateValue.from?.toISOString().split("T")[0],
          dateValue.to?.toISOString().split("T")[0],
          _initial_model_group,
        );

        setGlobalExceptionPerDeployment(dailyExceptionsPerDeplyment);
        setSlowResponsesData(slowResponses);
        let all_end_users_data = await allEndUsersCall(accessToken);
        setAllEndUsers(all_end_users_data?.map((u: any) => u.user_id));
        const routerSettingsInfo = await getCallbacksCall(accessToken, userID, userRole);
        let router_settings = routerSettingsInfo.router_settings;

        let model_group_retry_policy = router_settings.model_group_retry_policy;
        let default_retries = router_settings.num_retries;

        setModelGroupRetryPolicy(model_group_retry_policy);
        setGlobalRetryPolicy(router_settings.retry_policy);
        setDefaultRetry(default_retries);

        // Set model group alias
        const model_group_alias = router_settings.model_group_alias || {};
        setModelGroupAlias(model_group_alias);
      } catch (error) {
        NotificationsManager.fromBackend("Error fetching model data: " + error);
      }
    };

    if (accessToken && token && userRole && userID) {
      fetchData();
    }

    const fetchModelMap = async () => {
<<<<<<< HEAD
      const data = await modelCostMap();
      console.log(`received model cost map data: ${Object.keys(data)}`);
=======
      const data = await modelCostMap(accessToken);
>>>>>>> 473fec8a
      setModelMap(data);
    };
    if (modelMap == null) {
      fetchModelMap();
    }

    handleRefreshClick();
  }, [accessToken, token, userRole, userID, modelMap, lastRefreshed, selectedTeam]);

  if (!modelData) {
    return <div>Loading...</div>;
  }

  if (!accessToken || !token || !userRole || !userID) {
    return <div>Loading...</div>;
  }
  let all_models_on_proxy: any[] = [];
  let all_providers: string[] = [];

  // loop through model data and edit each row
  for (let i = 0; i < modelData.data.length; i++) {
    let curr_model = modelData.data[i];
    let litellm_model_name = curr_model?.litellm_params?.model;
    let custom_llm_provider = curr_model?.litellm_params?.custom_llm_provider;
    let model_info = curr_model?.model_info;

    let defaultProvider = "openai";
    let provider = "";
    let input_cost = "Undefined";
    let output_cost = "Undefined";
    let max_tokens = "Undefined";
    let max_input_tokens = "Undefined";
    let cleanedLitellmParams = {};

    const getProviderFromModel = (model: string) => {
      /**
       * Use model map
       * - check if model in model map
       * - return it's litellm_provider, if so
       */
      if (modelMap !== null && modelMap !== undefined) {
        if (typeof modelMap == "object" && model in modelMap) {
          return modelMap[model]["litellm_provider"];
        }
      }
      return "openai";
    };

    // Check if litellm_model_name is null or undefined
    if (litellm_model_name) {
      // Split litellm_model_name based on "/"
      let splitModel = litellm_model_name.split("/");

      // Get the first element in the split
      let firstElement = splitModel[0];

      // If there is only one element, default provider to openai
      provider = custom_llm_provider;
      if (!provider) {
        provider = splitModel.length === 1 ? getProviderFromModel(litellm_model_name) : firstElement;
      }
    } else {
      // litellm_model_name is null or undefined, default provider to openai
      provider = "-";
    }

    if (model_info) {
      input_cost = model_info?.input_cost_per_token;
      output_cost = model_info?.output_cost_per_token;
      max_tokens = model_info?.max_tokens;
      max_input_tokens = model_info?.max_input_tokens;
    }

    if (curr_model?.litellm_params) {
      cleanedLitellmParams = Object.fromEntries(
        Object.entries(curr_model?.litellm_params).filter(([key]) => key !== "model" && key !== "api_base"),
      );
    }

    modelData.data[i].provider = provider;
    modelData.data[i].input_cost = input_cost;
    modelData.data[i].output_cost = output_cost;
    modelData.data[i].litellm_model_name = litellm_model_name;
    all_providers.push(provider);

    // Convert Cost in terms of Cost per 1M tokens
    if (modelData.data[i].input_cost) {
      modelData.data[i].input_cost = (Number(modelData.data[i].input_cost) * 1000000).toFixed(2);
    }

    if (modelData.data[i].output_cost) {
      modelData.data[i].output_cost = (Number(modelData.data[i].output_cost) * 1000000).toFixed(2);
    }

    modelData.data[i].max_tokens = max_tokens;
    modelData.data[i].max_input_tokens = max_input_tokens;
    modelData.data[i].api_base = curr_model?.litellm_params?.api_base;
    modelData.data[i].cleanedLitellmParams = cleanedLitellmParams;

    all_models_on_proxy.push(curr_model.model_name);
  }
  // when users click request access show pop up to allow them to request access

  if (userRole && userRole == "Admin Viewer") {
    const { Title, Paragraph } = Typography;
    return (
      <div>
        <Title level={1}>Access Denied</Title>
        <Paragraph>Ask your proxy admin for access to view all models</Paragraph>
      </div>
    );
  }
  const customTooltip = (props: any) => {
    const { payload, active } = props;
    if (!active || !payload) return null;

    // Extract the date from the first item in the payload array
    const date = payload[0]?.payload?.date;

    // Sort the payload array by category.value in descending order
    let sortedPayload = payload.sort((a: any, b: any) => b.value - a.value);

    // Only show the top 5, the 6th one should be called "X other categories" depending on how many categories were not shown
    if (sortedPayload.length > 5) {
      let remainingItems = sortedPayload.length - 5;
      sortedPayload = sortedPayload.slice(0, 5);
      sortedPayload.push({
        dataKey: `${remainingItems} other deployments`,
        value: payload.slice(5).reduce((acc: number, curr: any) => acc + curr.value, 0),
        color: "gray",
      });
    }

    return (
      <div className="w-150 rounded-tremor-default border border-tremor-border bg-tremor-background p-2 text-tremor-default shadow-tremor-dropdown">
        {date && <p className="text-tremor-content-emphasis mb-2">Date: {date}</p>}
        {sortedPayload.map((category: any, idx: number) => {
          const roundedValue = parseFloat(category.value.toFixed(5));
          const displayValue = roundedValue === 0 && category.value > 0 ? "<0.00001" : roundedValue.toFixed(5);
          return (
            <div key={idx} className="flex justify-between">
              <div className="flex items-center space-x-2">
                <div className={`w-2 h-2 mt-1 rounded-full bg-${category.color}-500`} />
                <p className="text-tremor-content">{category.dataKey}</p>
              </div>
              <p className="font-medium text-tremor-content-emphasis text-righ ml-2">{displayValue}</p>
            </div>
          );
        })}
      </div>
    );
  };

  const handleOk = () => {
    addModelForm
      .validateFields()
      .then((values: any) => {
        handleAddModelSubmit(values, accessToken, addModelForm, handleRefreshClick);
      })
      .catch((error: any) => {
        const errorMessages =
          error.errorFields
            ?.map((field: any) => {
              return `${field.name.join(".")}: ${field.errors.join(", ")}`;
            })
            .join(" | ") || "Unknown validation error";
        NotificationsManager.fromBackend(`Please fill in the following required fields: ${errorMessages}`);
      });
  };

  Object.keys(Providers).find((key) => (Providers as { [index: string]: any })[key] === selectedProvider);
  // If a team is selected, render TeamInfoView in full page layout
  if (selectedTeamId) {
    return (
      <div className="w-full h-full">
        <TeamInfoView
          teamId={selectedTeamId}
          onClose={() => setSelectedTeamId(null)}
          accessToken={accessToken}
          is_team_admin={userRole === "Admin"}
          is_proxy_admin={userRole === "Proxy Admin"}
          userModels={all_models_on_proxy}
          editTeam={false}
          onUpdate={handleRefreshClick}
        />
      </div>
    );
  }

  return (
    <div className="w-full mx-4 h-[75vh]">
      <Grid numItems={1} className="gap-2 p-8 w-full mt-2">
        <Col numColSpan={1} className="flex flex-col gap-2">
          {/* Model Management Header */}
          <div className="flex justify-between items-center mb-4">
            <div>
              <h2 className="text-lg font-semibold">Model Management</h2>
              {!all_admin_roles.includes(userRole) ? (
                <p className="text-sm text-gray-600">Add models for teams you are an admin for.</p>
              ) : (
                <p className="text-sm text-gray-600">Add and manage models for the proxy</p>
              )}
            </div>
          </div>
          {selectedModelId ? (
            <ModelInfoView
              modelId={selectedModelId}
              editModel={true}
              onClose={() => {
                setSelectedModelId(null);
                setEditModel(false);
              }}
              modelData={modelData.data.find((model: any) => model.model_info.id === selectedModelId)}
              accessToken={accessToken}
              userID={userID}
              userRole={userRole}
              setEditModalVisible={setEditModalVisible}
              setSelectedModel={setSelectedModel}
              onModelUpdate={(updatedModel) => {
                // Update the model in the modelData.data array
                const updatedModelData = {
                  ...modelData,
                  data: modelData.data.map((model: any) =>
                    model.model_info.id === updatedModel.model_info.id ? updatedModel : model,
                  ),
                };
                setModelData(updatedModelData);
                // Trigger a refresh to update UI
                handleRefreshClick();
              }}
              modelAccessGroups={availableModelAccessGroups}
            />
          ) : (
            <TabGroup index={selectedTabIndex} onIndexChange={setSelectedTabIndex} className="gap-2 h-[75vh] w-full ">
              <TabList className="flex justify-between mt-2 w-full items-center">
                <div className="flex">
                  {all_admin_roles.includes(userRole) ? <Tab>All Models</Tab> : <Tab>Your Models</Tab>}
                  <Tab>Add Model</Tab>
                  {all_admin_roles.includes(userRole) && <Tab>LLM Credentials</Tab>}
                  {all_admin_roles.includes(userRole) && <Tab>Pass-Through Endpoints</Tab>}
                  {all_admin_roles.includes(userRole) && <Tab>Health Status</Tab>}
                  {all_admin_roles.includes(userRole) && <Tab>Model Analytics</Tab>}
                  {all_admin_roles.includes(userRole) && <Tab>Model Retry Settings</Tab>}
                  {all_admin_roles.includes(userRole) && <Tab>Model Group Alias</Tab>}
                  {all_admin_roles.includes(userRole) && <Tab>Price Data Reload</Tab>}
                </div>

                <div className="flex items-center space-x-2">
                  {lastRefreshed && <Text>Last Refreshed: {lastRefreshed}</Text>}
                  <Icon
                    icon={RefreshIcon} // Modify as necessary for correct icon name
                    variant="shadow"
                    size="xs"
                    className="self-center"
                    onClick={handleRefreshClick}
                  />
                </div>
              </TabList>
              <TabPanels>
                <AllModelsTab
                  selectedModelGroup={selectedModelGroup}
                  setSelectedModelGroup={setSelectedModelGroup}
                  availableModelGroups={availableModelGroups}
                  availableModelAccessGroups={availableModelAccessGroups}
                  setSelectedModelId={setSelectedModelId}
                  setSelectedTeamId={setSelectedTeamId}
                  setEditModel={setEditModel}
                  modelData={modelData}
                />
                <TabPanel className="h-full">
                  <AddModelTab
                    form={addModelForm}
                    handleOk={handleOk}
                    selectedProvider={selectedProvider}
                    setSelectedProvider={setSelectedProvider}
                    providerModels={providerModels}
                    setProviderModelsFn={setProviderModelsFn}
                    getPlaceholder={getPlaceholder}
                    uploadProps={uploadProps}
                    showAdvancedSettings={showAdvancedSettings}
                    setShowAdvancedSettings={setShowAdvancedSettings}
                    teams={teams}
                    credentials={credentialsList}
                    accessToken={accessToken}
                    userRole={userRole}
                    premiumUser={premiumUser}
                  />
                </TabPanel>
                <TabPanel>
                  <CredentialsPanel
                    accessToken={accessToken}
                    uploadProps={uploadProps}
                    credentialList={credentialsList}
                    fetchCredentials={fetchCredentials}
                  />
                </TabPanel>
                <TabPanel>
                  <PassThroughSettings
                    accessToken={accessToken}
                    userRole={userRole}
                    userID={userID}
                    modelData={modelData}
                    premiumUser={premiumUser}
                  />
                </TabPanel>
                <TabPanel>
                  <HealthCheckComponent
                    accessToken={accessToken}
                    modelData={modelData}
                    all_models_on_proxy={all_models_on_proxy}
                    getDisplayModelName={getDisplayModelName}
                    setSelectedModelId={setSelectedModelId}
                  />
                </TabPanel>
                <ModelAnalyticsTab
                  dateValue={dateValue}
                  setDateValue={setDateValue}
                  selectedModelGroup={selectedModelGroup}
                  availableModelGroups={availableModelGroups}
                  setShowAdvancedFilters={setShowAdvancedFilters}
                  modelMetrics={modelMetrics}
                  modelMetricsCategories={modelMetricsCategories}
                  streamingModelMetrics={streamingModelMetrics}
                  streamingModelMetricsCategories={streamingModelMetricsCategories}
                  customTooltip={customTooltip}
                  slowResponsesData={slowResponsesData}
                  modelExceptions={modelExceptions}
                  globalExceptionData={globalExceptionData}
                  allExceptions={allExceptions}
                  globalExceptionPerDeployment={globalExceptionPerDeployment}
                  allEndUsers={allEndUsers}
                  keys={keys}
                  setSelectedAPIKey={setSelectedAPIKey}
                  setSelectedCustomer={setSelectedCustomer}
                  teams={teams}
                  selectedAPIKey={selectedAPIKey}
                  selectedCustomer={selectedCustomer}
                  selectedTeam={selectedTeam}
                  setAllExceptions={setAllExceptions}
                  setGlobalExceptionData={setGlobalExceptionData}
                  setGlobalExceptionPerDeployment={setGlobalExceptionPerDeployment}
                  setModelExceptions={setModelExceptions}
                  setModelMetrics={setModelMetrics}
                  setModelMetricsCategories={setModelMetricsCategories}
                  setSelectedModelGroup={setSelectedModelGroup}
                  setSlowResponsesData={setSlowResponsesData}
                  setStreamingModelMetrics={setStreamingModelMetrics}
                  setStreamingModelMetricsCategories={setStreamingModelMetricsCategories}
                />
                <ModelRetrySettingsTab
                  selectedModelGroup={selectedModelGroup}
                  setSelectedModelGroup={setSelectedModelGroup}
                  availableModelGroups={availableModelGroups}
                  globalRetryPolicy={globalRetryPolicy}
                  setGlobalRetryPolicy={setGlobalRetryPolicy}
                  defaultRetry={defaultRetry}
                  modelGroupRetryPolicy={modelGroupRetryPolicy}
                  setModelGroupRetryPolicy={setModelGroupRetryPolicy}
                  handleSaveRetrySettings={handleSaveRetrySettings}
                />
                <TabPanel>
                  <ModelGroupAliasSettings
                    accessToken={accessToken}
                    initialModelGroupAlias={modelGroupAlias}
                    onAliasUpdate={setModelGroupAlias}
                  />
                </TabPanel>
                <PriceDataManagementTab setModelMap={setModelMap} />
              </TabPanels>
            </TabGroup>
          )}
        </Col>
      </Grid>
    </div>
  );
};

export default ModelsAndEndpointsView;<|MERGE_RESOLUTION|>--- conflicted
+++ resolved
@@ -377,12 +377,8 @@
     }
 
     const fetchModelMap = async () => {
-<<<<<<< HEAD
       const data = await modelCostMap();
       console.log(`received model cost map data: ${Object.keys(data)}`);
-=======
-      const data = await modelCostMap(accessToken);
->>>>>>> 473fec8a
       setModelMap(data);
     };
     if (modelMap == null) {
