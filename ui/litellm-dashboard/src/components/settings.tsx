import {
  Button,
  Card,
  Grid,
  SelectItem,
  Switch,
  Tab,
  TabGroup,
  Table,
  TableBody,
  TableCell,
  TableHead,
  TableHeaderCell,
  TableRow,
  TabList,
  TabPanel,
  TabPanels,
<<<<<<< HEAD
  TabGroup,
  TabList,
  Tab,
  SelectItem,
  Icon,
  Badge,
=======
  Text,
  TextInput,
>>>>>>> 7225fc06
} from "@tremor/react";
import React, { useEffect, useState } from "react";

<<<<<<< HEAD
import { PencilAltIcon, TrashIcon } from "@heroicons/react/outline";

import { Modal, Typography, Form, Input, Select, Button as Button2, Tooltip } from "antd";
import NotificationsManager from "./molecules/notifications_manager";
=======
import { Button as Button2, Form, Input, Modal, Select, Typography } from "antd";
>>>>>>> 7225fc06
import EmailSettings from "./email_settings";
import NotificationsManager from "./molecules/notifications_manager";

const { Title, Paragraph } = Typography;

import FormItem from "antd/es/form/FormItem";
import AlertingSettings from "./alerting/alerting_settings";
import {
  deleteCallback,
  getCallbackConfigsCall,
  getCallbacksCall,
  serviceHealthCheck,
  setCallbacksCall,
} from "./networking";
import { LoggingCallbacksTable } from "./Settings/LoggingAndAlerts/LoggingCallbacks/LoggingCallbacksTable";
import { AlertingObject } from "./Settings/LoggingAndAlerts/LoggingCallbacks/types";
import { parseErrorMessage } from "./shared/errorUtils";
interface SettingsPageProps {
  accessToken: string | null;
  userRole: string | null;
  userID: string | null;
  premiumUser: boolean;
}

interface genericCallbackParams {
  litellm_callback_name: string; // what to send in request
  ui_callback_name: string; // what to show on UI
  litellm_callback_params: string[] | null; // known required params for this callback
}

const assetsLogoFolder = "../ui/assets/logos/";

interface DynamicParamsFieldsProps {
  params: string[];
  callbackConfigs: any[];
  selectedCallback: string | null;
}

<<<<<<< HEAD
interface AlertingObject {
  name: string;
  type?: "success" | "failure" | "success_and_failure";
  variables: AlertingVariables;
=======
const DynamicParamsFields: React.FC<DynamicParamsFieldsProps> = ({ params, callbackConfigs, selectedCallback }) => {
  if (!params || params.length === 0) {
    return null;
  }

  return (
    <div className="space-y-4 mt-6 p-4 bg-gray-50 rounded-lg border">
      {params.map((param) => {
        const callbackConfig = callbackConfigs.find((config) => config.id === selectedCallback);
        const paramConfig = callbackConfig?.dynamic_params?.[param] || {};
        const paramType = paramConfig.type || "text";
        const fieldLabel = paramConfig.ui_name || param.replace(/_/g, " ").replace(/\b\w/g, (l) => l.toUpperCase());
        const isRequired = paramConfig.required || false;

        return (
          <FormItem
            label={<span className="text-sm font-medium text-gray-700">{fieldLabel} </span>}
            name={param}
            key={param}
            className="mb-4"
            rules={
              isRequired
                ? [
                    {
                      required: true,
                      message: `Please enter the ${fieldLabel.toLowerCase()}`,
                    },
                  ]
                : undefined
            }
          >
            {paramType === "password" ? (
              <Input.Password
                size="large"
                placeholder={`Enter your ${fieldLabel.toLowerCase()}`}
                className="w-full rounded-md border-gray-300 shadow-sm focus:border-blue-500 focus:ring-blue-500"
              />
            ) : paramType === "number" ? (
              <Input
                type="number"
                size="large"
                placeholder={`Enter ${fieldLabel.toLowerCase()}`}
                className="w-full rounded-md border-gray-300 shadow-sm focus:border-blue-500 focus:ring-blue-500"
                min={0}
                max={1}
                step={0.1}
              />
            ) : (
              <Input
                size="large"
                placeholder={`Enter your ${fieldLabel.toLowerCase()}`}
                className="w-full rounded-md border-gray-300 shadow-sm focus:border-blue-500 focus:ring-blue-500"
              />
            )}
          </FormItem>
        );
      })}
    </div>
  );
};

// Shared component for rendering callback selector
interface CallbackSelectorProps {
  callbackConfigs: any[];
  selectedCallback: string | null;
  onCallbackChange: (value: string) => void;
  disabled?: boolean;
>>>>>>> 7225fc06
}

const CallbackSelector: React.FC<CallbackSelectorProps> = ({
  callbackConfigs,
  selectedCallback,
  onCallbackChange,
  disabled = false,
}) => {
  return (
    <FormItem
      label="Callback"
      name="callback"
      rules={disabled ? undefined : [{ required: true, message: "Please select a callback" }]}
    >
      <Select
        placeholder="Choose a logging callback..."
        size="large"
        className="w-full"
        showSearch
        disabled={disabled}
        value={selectedCallback}
        filterOption={(input, option) => {
          return (option?.value?.toString() ?? "").toLowerCase().includes(input.toLowerCase());
        }}
        onChange={onCallbackChange}
      >
        {callbackConfigs.map((callbackConfig) => {
          const logo = callbackConfig.logo;
          const logoSrc =
            logo && (logo.includes("/") || logo.startsWith("data:") || logo.startsWith("http"))
              ? logo
              : `${assetsLogoFolder}${logo}`;

          return (
            <SelectItem key={callbackConfig.id} value={callbackConfig.id}>
              <div className="flex items-center space-x-3 py-1">
                <div className="w-6 h-6 flex items-center justify-center">
                  {/* eslint-disable-next-line @next/next/no-img-element */}
                  <img
                    src={logoSrc}
                    alt={`${callbackConfig.displayName} logo`}
                    className="w-6 h-6 rounded object-contain"
                    onError={(e) => {
                      e.currentTarget.style.display = "none";
                    }}
                  />
                </div>
                <span className="font-medium text-gray-900">{callbackConfig.displayName}</span>
              </div>
            </SelectItem>
          );
        })}
      </Select>
    </FormItem>
  );
};

// Shared helper function to get dynamic params for a callback
const getDynamicParamsForCallback = (
  callbackName: string | null,
  callbackConfigs: any[],
  fallbackVariables?: Record<string, any>,
): string[] => {
  if (!callbackName) {
    return fallbackVariables ? Object.keys(fallbackVariables) : [];
  }

  const callbackConfig = callbackConfigs.find((config) => config.id === callbackName);
  if (callbackConfig?.dynamic_params) {
    return Object.keys(callbackConfig.dynamic_params);
  }

  return fallbackVariables ? Object.keys(fallbackVariables) : [];
};

// Shared helper function to build callback payload
const buildCallbackPayload = (formValues: Record<string, any>, callbackName: string) => {
  return {
    environment_variables: formValues,
    litellm_settings: {
      success_callback: [callbackName],
    },
  };
};

const Settings: React.FC<SettingsPageProps> = ({ accessToken, userRole, userID, premiumUser }) => {
  const [callbacks, setCallbacks] = useState<AlertingObject[]>([]);
  const [alerts, setAlerts] = useState<any[]>([]);
  const [isModalVisible, setIsModalVisible] = useState(false);
  const [addForm] = Form.useForm();
  const [editForm] = Form.useForm();
  const [selectedCallback, setSelectedCallback] = useState<string | null>(null);
  const [catchAllWebhookURL, setCatchAllWebhookURL] = useState<string>("");
  const [alertToWebhooks, setAlertToWebhooks] = useState<Record<string, string>>({});
  const [activeAlerts, setActiveAlerts] = useState<string[]>([]);

  const [showAddCallbacksModal, setShowAddCallbacksModal] = useState(false);
  const [callbackConfigs, setCallbackConfigs] = useState<any[]>([]);
  const [allCallbacks, setAllCallbacks] = useState<
    Record<
      string,
      {
        litellm_callback_name: string;
        litellm_callback_params: string[];
        ui_callback_name: string;
      }
    >
  >({});

  const [selectedCallbackParams, setSelectedCallbackParams] = useState<string[]>([]);

  const [showEditCallback, setShowEditCallback] = useState(false);
  const [selectedEditCallback, setSelectedEditCallback] = useState<any | null>(null);
  const [showDeleteConfirmModal, setShowDeleteConfirmModal] = useState(false);
  const [callbackToDelete, setCallbackToDelete] = useState<string | null>(null);
  const [isUpdatingCallback, setIsUpdatingCallback] = useState(false);
  const [isAddingCallback, setIsAddingCallback] = useState(false);

  useEffect(() => {
    if (!accessToken) {
      return;
    }
    getCallbackConfigsCall(accessToken)
      .then((data) => {
        setCallbackConfigs(data || []);
      })
      .catch((error) => {
        NotificationsManager.fromBackend("Failed to load callback configs: " + parseErrorMessage(error));
      });
  }, [accessToken]);

  useEffect(() => {
    if (showEditCallback && selectedEditCallback) {
      const normalized = Object.fromEntries(
        Object.entries(selectedEditCallback.variables || {}).map(([k, v]) => [k, v ?? ""]),
      );
      editForm.setFieldsValue({
        ...normalized,
        callback: selectedEditCallback.name,
      });
    }
  }, [showEditCallback, selectedEditCallback, editForm]);

  const handleSwitchChange = (alertName: string) => {
    if (activeAlerts.includes(alertName)) {
      setActiveAlerts(activeAlerts.filter((alert) => alert !== alertName));
    } else {
      setActiveAlerts([...activeAlerts, alertName]);
    }
  };
  const alerts_to_UI_NAME: Record<string, string> = {
    llm_exceptions: "LLM Exceptions",
    llm_too_slow: "LLM Responses Too Slow",
    llm_requests_hanging: "LLM Requests Hanging",
    budget_alerts: "Budget Alerts (API Keys, Users)",
    db_exceptions: "Database Exceptions (Read/Write)",
    daily_reports: "Weekly/Monthly Spend Reports",
    outage_alerts: "Outage Alerts",
    region_outage_alerts: "Region Outage Alerts",
  };

  useEffect(() => {
    if (!accessToken || !userRole || !userID) {
      return;
    }
    getCallbacksCall(accessToken, userID, userRole).then((data) => {
      setCallbacks(data.callbacks);
      setAllCallbacks(data.available_callbacks);
      // setCallbacks(callbacks_data);

      let alerts_data = data.alerts;
      if (alerts_data) {
        if (alerts_data.length > 0) {
          let _alert_info = alerts_data[0];
          let catch_all_webhook = _alert_info.variables.SLACK_WEBHOOK_URL;

          let active_alerts = _alert_info.active_alerts;
          setActiveAlerts(active_alerts);
          setCatchAllWebhookURL(catch_all_webhook);
          setAlertToWebhooks(_alert_info.alerts_to_webhook);
        }
      }

      setAlerts(alerts_data);
    });
  }, [accessToken, userRole, userID]);

  const isAlertOn = (alertName: string) => {
    return activeAlerts && activeAlerts.includes(alertName);
  };

  // Shared handler for callback form submission
  const handleCallbackSubmit = async (formValues: Record<string, any>, callbackName: string, isEdit: boolean) => {
    if (!accessToken) {
      return;
    }

    if (isEdit) {
      setIsUpdatingCallback(true);
    } else {
      setIsAddingCallback(true);
    }

    const payload = buildCallbackPayload(formValues, callbackName);

    try {
      await setCallbacksCall(accessToken, payload);
      NotificationsManager.success(
        isEdit ? "Callback updated successfully" : `Callback ${callbackName} added successfully`,
      );

      if (isEdit) {
        setShowEditCallback(false);
        editForm.resetFields();
        setSelectedEditCallback(null);
      } else {
        setShowAddCallbacksModal(false);
        addForm.resetFields();
        setSelectedCallback(null);
        setSelectedCallbackParams([]);
      }

      // Refresh the callbacks list
      if (userID && userRole) {
        const updatedData = await getCallbacksCall(accessToken, userID, userRole);
        setCallbacks(updatedData.callbacks);
      }
    } catch (error) {
      NotificationsManager.fromBackend(error);
    } finally {
      if (isEdit) {
        setIsUpdatingCallback(false);
      } else {
        setIsAddingCallback(false);
      }
    }
  };

  const updateCallbackCall = async (formValues: Record<string, any>) => {
    if (!selectedEditCallback) {
      return;
    }
    await handleCallbackSubmit(formValues, selectedEditCallback.name, true);
  };

  const addNewCallbackCall = async (formValues: Record<string, any>) => {
    const new_callback = formValues?.callback;
    if (!new_callback) {
      return;
    }
    await handleCallbackSubmit(formValues, new_callback, false);
  };

  const handleSelectedCallbackChange = (callbackName: string) => {
    setSelectedCallback(callbackName);
    const params = getDynamicParamsForCallback(callbackName, callbackConfigs);
    setSelectedCallbackParams(params);
  };

  const handleSaveAlerts = async () => {
    if (!accessToken) {
      return;
    }

    const updatedAlertToWebhooks: Record<string, string> = {};
    Object.entries(alerts_to_UI_NAME).forEach(([key, value]) => {
      const webhookInput = document.querySelector(`input[name="${key}"]`) as HTMLInputElement;
      const newWebhookValue = webhookInput?.value || "";
      updatedAlertToWebhooks[key] = newWebhookValue;
    });

    const payload = {
      general_settings: {
        alert_to_webhook_url: updatedAlertToWebhooks,
        alert_types: activeAlerts,
      },
    };

    try {
      await setCallbacksCall(accessToken, payload);
    } catch (error) {
      NotificationsManager.fromBackend(error);
    }
    NotificationsManager.success("Alerts updated successfully");
  };
  const handleSaveChanges = (callback: any) => {
    if (!accessToken) {
      return;
    }

    const updatedVariables = Object.fromEntries(
      Object.entries(callback.variables).map(([key, value]) => [
        key,
        (document.querySelector(`input[name="${key}"]`) as HTMLInputElement)?.value || value,
      ]),
    );

    const payload = {
      environment_variables: updatedVariables,
      litellm_settings: {
        success_callback: [callback.name],
      },
    };

    try {
      setCallbacksCall(accessToken, payload);
    } catch (error) {
      NotificationsManager.fromBackend(error);
    }
    NotificationsManager.success("Callback updated successfully");
  };

  const handleOk = () => {
    if (!accessToken) {
      return;
    }
    // Handle form submission
    addForm.validateFields().then((values) => {
      // Call API to add the callback
      let payload;
      if (values.callback === "langfuse" || values.callback === "langfuse_otel") {
        payload = {
          environment_variables: {
            LANGFUSE_PUBLIC_KEY: values.langfusePublicKey,
            LANGFUSE_SECRET_KEY: values.langfusePrivateKey,
          },
          litellm_settings: {
            success_callback: [values.callback],
          },
        };
        setCallbacksCall(accessToken, payload);
        let newCallback: AlertingObject = {
          name: values.callback,
          variables: {
            SLACK_WEBHOOK_URL: null,
            LANGFUSE_HOST: null,
            LANGFUSE_PUBLIC_KEY: values.langfusePublicKey,
            LANGFUSE_SECRET_KEY: values.langfusePrivateKey,
            OPENMETER_API_KEY: null,
          },
        };
        // add langfuse to callbacks
        setCallbacks(callbacks ? [...callbacks, newCallback] : [newCallback]);
      } else if (values.callback === "slack") {
        payload = {
          general_settings: {
            alerting: ["slack"],
            alerting_threshold: 300,
          },
          environment_variables: {
            SLACK_WEBHOOK_URL: values.slackWebhookUrl,
          },
        };
        setCallbacksCall(accessToken, payload);

        let newCallback: AlertingObject = {
          name: values.callback,
          variables: {
            SLACK_WEBHOOK_URL: values.slackWebhookUrl,
            LANGFUSE_HOST: null,
            LANGFUSE_PUBLIC_KEY: null,
            LANGFUSE_SECRET_KEY: null,
            OPENMETER_API_KEY: null,
          },
        };
        setCallbacks(callbacks ? [...callbacks, newCallback] : [newCallback]);
      } else if (values.callback == "openmeter") {
        payload = {
          environment_variables: {
            OPENMETER_API_KEY: values.openMeterApiKey,
          },
          litellm_settings: {
            success_callback: [values.callback],
          },
        };
        setCallbacksCall(accessToken, payload);
        let newCallback: AlertingObject = {
          name: values.callback,
          variables: {
            SLACK_WEBHOOK_URL: null,
            LANGFUSE_HOST: null,
            LANGFUSE_PUBLIC_KEY: null,
            LANGFUSE_SECRET_KEY: null,
            OPENMETER_API_KEY: values.openMeterAPIKey,
          },
        };
        // add langfuse to callbacks
        setCallbacks(callbacks ? [...callbacks, newCallback] : [newCallback]);
      } else {
        payload = {
          error: "Invalid callback value",
        };
      }
      setIsModalVisible(false);
      addForm.resetFields();
      setSelectedCallback(null);
    });
  };

  const handleDeleteCallback = (callbackName: string) => {
    setCallbackToDelete(callbackName);
    setShowDeleteConfirmModal(true);
  };

  const confirmDeleteCallback = async () => {
    if (!callbackToDelete || !accessToken) {
      return;
    }

    try {
      await deleteCallback(accessToken, callbackToDelete);
      NotificationsManager.success(`Callback ${callbackToDelete} deleted successfully`);

      // Refresh the callbacks list
      if (userID && userRole) {
        const data = await getCallbacksCall(accessToken, userID, userRole);
        setCallbacks(data.callbacks);
      }

      setShowDeleteConfirmModal(false);
      setCallbackToDelete(null);
    } catch (error) {
      console.error("Failed to delete callback:", error);
      NotificationsManager.fromBackend(error);
    }
  };

  if (!accessToken) {
    return null;
  }

  return (
    <div className="w-full mx-4">
      <Grid numItems={1} className="gap-2 p-8 w-full mt-2">
        <TabGroup>
          <TabList variant="line" defaultValue="1">
            <Tab value="1">Logging Callbacks</Tab>
            <Tab value="2">Alerting Types</Tab>
            <Tab value="3">Alerting Settings</Tab>
            <Tab value="4">Email Alerts</Tab>
          </TabList>
          <TabPanels>
            <TabPanel>
<<<<<<< HEAD
              <Title level={4}>Active Logging Callbacks</Title>

              <Grid numItems={2}>
                <Card className="h-[calc(100vh-300px)] overflow-auto">
                  <Table>
                    <TableHead>
                      <TableRow>
                        <TableHeaderCell>Callback Name</TableHeaderCell>
                        <TableHeaderCell>Callback Type</TableHeaderCell>
                        <TableHeaderCell>Actions</TableHeaderCell>
                      </TableRow>
                    </TableHead>
                    <TableBody>
                      {callbacks.map((callback, index) => {
                        const canEdit = !callback.type || callback.type === "success";
                        const tooltipMessage =
                          callback.type === "failure"
                            ? "Modifications and deletion of failure type callbacks are not yet supported in the UI"
                            : callback.type === "success_and_failure"
                              ? "Modifications and deletion of success and failure type callbacks are not yet supported in the UI"
                              : "";

                        const getBadgeColor = (type?: string) => {
                          if (type === "success") return "green";
                          if (type === "failure") return "red";
                          if (type === "success_and_failure") return "blue";
                          return "gray";
                        };

                        const getBadgeLabel = (type?: string) => {
                          if (type === "success") return "Success Only";
                          if (type === "failure") return "Failure Only";
                          if (type === "success_and_failure") return "Success & Failure";
                          return "Unknown";
                        };

                        return (
                          <TableRow key={index}>
                            <TableCell>
                              <Text>{callback.name}</Text>
                            </TableCell>
                            <TableCell>
                              {callback.type ? (
                                <Badge color={getBadgeColor(callback.type)}>{getBadgeLabel(callback.type)}</Badge>
                              ) : (
                                <Badge color="gray">Unknown</Badge>
                              )}
                            </TableCell>
                            <TableCell>
                              <div className="flex items-center gap-2">
                                <Tooltip title={tooltipMessage}>
                                  <Icon
                                    icon={PencilAltIcon}
                                    size="sm"
                                    onClick={() => {
                                      if (canEdit) {
                                        setSelectedEditCallback(callback);
                                        setShowEditCallback(true);
                                      }
                                    }}
                                    className={canEdit ? "cursor-pointer" : "opacity-40 cursor-not-allowed"}
                                  />
                                </Tooltip>
                                <Tooltip title={tooltipMessage}>
                                  <Icon
                                    icon={TrashIcon}
                                    size="sm"
                                    onClick={() => {
                                      if (canEdit) {
                                        handleDeleteCallback(callback.name);
                                      }
                                    }}
                                    className={
                                      canEdit
                                        ? "text-red-500 hover:text-red-700 cursor-pointer"
                                        : "text-red-300 opacity-40 cursor-not-allowed"
                                    }
                                  />
                                </Tooltip>
                                <Button
                                  onClick={async () => {
                                    try {
                                      await serviceHealthCheck(accessToken, callback.name);
                                      NotificationsManager.success("Health check triggered");
                                    } catch (error) {
                                      NotificationsManager.fromBackend(parseErrorMessage(error));
                                    }
                                  }}
                                  variant="secondary"
                                  size="xs"
                                >
                                  Test Callback
                                </Button>
                              </div>
                            </TableCell>
                          </TableRow>
                        );
                      })}
                    </TableBody>
                  </Table>
                </Card>
              </Grid>
              <Button className="mt-2" onClick={() => setShowAddCallbacksModal(true)}>
                Add Callback
              </Button>
=======
              <LoggingCallbacksTable
                callbacks={callbacks}
                availableCallbacks={allCallbacks}
                onAdd={() => setShowAddCallbacksModal(true)}
                onEdit={(cb) => {
                  setSelectedEditCallback(cb);
                  setShowEditCallback(true);
                }}
                onDelete={(cb) => handleDeleteCallback(cb.name)}
                onTest={async (cb) => {
                  try {
                    await serviceHealthCheck(accessToken, cb.name);
                    NotificationsManager.success("Health check triggered");
                  } catch (error) {
                    NotificationsManager.fromBackend(parseErrorMessage(error));
                  }
                }}
              />
>>>>>>> 7225fc06
            </TabPanel>
            <TabPanel>
              <Card>
                <Text className="my-2">
                  Alerts are only supported for Slack Webhook URLs. Get your webhook urls from{" "}
                  <a href="https://api.slack.com/messaging/webhooks" target="_blank" style={{ color: "blue" }}>
                    here
                  </a>
                </Text>
                <Table>
                  <TableHead>
                    <TableRow>
                      <TableHeaderCell></TableHeaderCell>
                      <TableHeaderCell></TableHeaderCell>
                      <TableHeaderCell>Slack Webhook URL</TableHeaderCell>
                    </TableRow>
                  </TableHead>

                  <TableBody>
                    {Object.entries(alerts_to_UI_NAME).map(([key, value], index) => (
                      <TableRow key={index}>
                        <TableCell>
                          {key == "region_outage_alerts" ? (
                            premiumUser ? (
                              <Switch
                                id="switch"
                                name="switch"
                                checked={isAlertOn(key)}
                                onChange={() => handleSwitchChange(key)}
                              />
                            ) : (
                              <Button className="flex items-center justify-center">
                                <a href="https://forms.gle/W3U4PZpJGFHWtHyA9" target="_blank">
                                  ✨ Enterprise Feature
                                </a>
                              </Button>
                            )
                          ) : (
                            <Switch
                              id="switch"
                              name="switch"
                              checked={isAlertOn(key)}
                              onChange={() => handleSwitchChange(key)}
                            />
                          )}
                        </TableCell>
                        <TableCell>
                          <Text>{value}</Text>
                        </TableCell>
                        <TableCell>
                          <TextInput
                            name={key}
                            type="password"
                            defaultValue={
                              alertToWebhooks && alertToWebhooks[key]
                                ? alertToWebhooks[key]
                                : (catchAllWebhookURL as string)
                            }
                          ></TextInput>
                        </TableCell>
                      </TableRow>
                    ))}
                  </TableBody>
                </Table>
                <Button size="xs" className="mt-2" onClick={handleSaveAlerts}>
                  Save Changes
                </Button>

                <Button
                  onClick={async () => {
                    try {
                      await serviceHealthCheck(accessToken, "slack");
                      NotificationsManager.success(
                        "Alert test triggered. Test request to slack made - check logs/alerts on slack to verify",
                      );
                    } catch (error) {
                      NotificationsManager.fromBackend(parseErrorMessage(error));
                    }
                  }}
                  className="mx-2"
                >
                  Test Alerts
                </Button>
              </Card>
            </TabPanel>
            <TabPanel>
              <AlertingSettings accessToken={accessToken} premiumUser={premiumUser} />
            </TabPanel>
            <TabPanel>
              <EmailSettings accessToken={accessToken} premiumUser={premiumUser} alerts={alerts} />
            </TabPanel>
          </TabPanels>
        </TabGroup>
      </Grid>

      <Modal
        title="Add Logging Callback"
        open={showAddCallbacksModal}
        width={800}
        onCancel={() => {
          setShowAddCallbacksModal(false);
          setSelectedCallback(null);
          setSelectedCallbackParams([]);
        }}
        footer={null}
      >
        <a
          href="https://docs.litellm.ai/docs/proxy/logging"
          className="mb-8 mt-4"
          target="_blank"
          style={{ color: "blue" }}
        >
          {" "}
          LiteLLM Docs: Logging
        </a>

        <Form
          form={addForm}
          onFinish={addNewCallbackCall}
          labelCol={{ span: 8 }}
          wrapperCol={{ span: 16 }}
          labelAlign="left"
        >
          <CallbackSelector
            callbackConfigs={callbackConfigs}
            selectedCallback={selectedCallback}
            onCallbackChange={handleSelectedCallbackChange}
          />

          <DynamicParamsFields
            params={selectedCallbackParams}
            callbackConfigs={callbackConfigs}
            selectedCallback={selectedCallback}
          />

          <div className="flex justify-end space-x-3 pt-6 mt-6 border-t border-gray-200">
            <Button2
              onClick={() => {
                setShowAddCallbacksModal(false);
                setSelectedCallback(null);
                setSelectedCallbackParams([]);
                addForm.resetFields();
              }}
              disabled={isAddingCallback}
            >
              Cancel
            </Button2>
            <Button2 htmlType="submit" loading={isAddingCallback} disabled={isAddingCallback}>
              {isAddingCallback ? "Adding..." : "Add Callback"}
            </Button2>
          </div>
        </Form>
      </Modal>

      <Modal
        open={showEditCallback}
        width={800}
        title={"Edit Callback Settings"}
        onCancel={() => {
          setShowEditCallback(false);
          setSelectedEditCallback(null);
          editForm.resetFields();
        }}
        footer={null}
      >
        <Form
          form={editForm}
          onFinish={updateCallbackCall}
          labelCol={{ span: 8 }}
          wrapperCol={{ span: 16 }}
          labelAlign="left"
        >
          {selectedEditCallback && (
            <>
              <CallbackSelector
                callbackConfigs={callbackConfigs}
                selectedCallback={selectedEditCallback.name}
                onCallbackChange={() => {}}
                disabled={true}
              />

              <DynamicParamsFields
                params={getDynamicParamsForCallback(
                  selectedEditCallback.name,
                  callbackConfigs,
                  selectedEditCallback.variables,
                )}
                callbackConfigs={callbackConfigs}
                selectedCallback={selectedEditCallback.name}
              />
            </>
          )}

          <div className="flex justify-end space-x-3 pt-6 mt-6 border-t border-gray-200">
            <Button2
              onClick={() => {
                setShowEditCallback(false);
                setSelectedEditCallback(null);
                editForm.resetFields();
              }}
              disabled={isUpdatingCallback}
            >
              Cancel
            </Button2>
            <Button2
              onClick={() => {
                editForm.submit();
              }}
              loading={isUpdatingCallback}
              disabled={isUpdatingCallback}
            >
              {isUpdatingCallback ? "Saving..." : "Save Changes"}
            </Button2>
          </div>
        </Form>
      </Modal>

      <Modal
        title="Confirm Delete"
        open={showDeleteConfirmModal}
        onOk={confirmDeleteCallback}
        onCancel={() => {
          setShowDeleteConfirmModal(false);
          setCallbackToDelete(null);
        }}
        okText="Delete"
        cancelText="Cancel"
        okButtonProps={{ danger: true }}
      >
        <p>Are you sure you want to delete the callback - {callbackToDelete}? This action cannot be undone.</p>
      </Modal>
    </div>
  );
};

export default Settings;<|MERGE_RESOLUTION|>--- conflicted
+++ resolved
@@ -15,28 +15,12 @@
   TabList,
   TabPanel,
   TabPanels,
-<<<<<<< HEAD
-  TabGroup,
-  TabList,
-  Tab,
-  SelectItem,
-  Icon,
-  Badge,
-=======
   Text,
   TextInput,
->>>>>>> 7225fc06
 } from "@tremor/react";
 import React, { useEffect, useState } from "react";
 
-<<<<<<< HEAD
-import { PencilAltIcon, TrashIcon } from "@heroicons/react/outline";
-
-import { Modal, Typography, Form, Input, Select, Button as Button2, Tooltip } from "antd";
-import NotificationsManager from "./molecules/notifications_manager";
-=======
 import { Button as Button2, Form, Input, Modal, Select, Typography } from "antd";
->>>>>>> 7225fc06
 import EmailSettings from "./email_settings";
 import NotificationsManager from "./molecules/notifications_manager";
 
@@ -75,12 +59,6 @@
   selectedCallback: string | null;
 }
 
-<<<<<<< HEAD
-interface AlertingObject {
-  name: string;
-  type?: "success" | "failure" | "success_and_failure";
-  variables: AlertingVariables;
-=======
 const DynamicParamsFields: React.FC<DynamicParamsFieldsProps> = ({ params, callbackConfigs, selectedCallback }) => {
   if (!params || params.length === 0) {
     return null;
@@ -148,7 +126,6 @@
   selectedCallback: string | null;
   onCallbackChange: (value: string) => void;
   disabled?: boolean;
->>>>>>> 7225fc06
 }
 
 const CallbackSelector: React.FC<CallbackSelectorProps> = ({
@@ -592,113 +569,6 @@
           </TabList>
           <TabPanels>
             <TabPanel>
-<<<<<<< HEAD
-              <Title level={4}>Active Logging Callbacks</Title>
-
-              <Grid numItems={2}>
-                <Card className="h-[calc(100vh-300px)] overflow-auto">
-                  <Table>
-                    <TableHead>
-                      <TableRow>
-                        <TableHeaderCell>Callback Name</TableHeaderCell>
-                        <TableHeaderCell>Callback Type</TableHeaderCell>
-                        <TableHeaderCell>Actions</TableHeaderCell>
-                      </TableRow>
-                    </TableHead>
-                    <TableBody>
-                      {callbacks.map((callback, index) => {
-                        const canEdit = !callback.type || callback.type === "success";
-                        const tooltipMessage =
-                          callback.type === "failure"
-                            ? "Modifications and deletion of failure type callbacks are not yet supported in the UI"
-                            : callback.type === "success_and_failure"
-                              ? "Modifications and deletion of success and failure type callbacks are not yet supported in the UI"
-                              : "";
-
-                        const getBadgeColor = (type?: string) => {
-                          if (type === "success") return "green";
-                          if (type === "failure") return "red";
-                          if (type === "success_and_failure") return "blue";
-                          return "gray";
-                        };
-
-                        const getBadgeLabel = (type?: string) => {
-                          if (type === "success") return "Success Only";
-                          if (type === "failure") return "Failure Only";
-                          if (type === "success_and_failure") return "Success & Failure";
-                          return "Unknown";
-                        };
-
-                        return (
-                          <TableRow key={index}>
-                            <TableCell>
-                              <Text>{callback.name}</Text>
-                            </TableCell>
-                            <TableCell>
-                              {callback.type ? (
-                                <Badge color={getBadgeColor(callback.type)}>{getBadgeLabel(callback.type)}</Badge>
-                              ) : (
-                                <Badge color="gray">Unknown</Badge>
-                              )}
-                            </TableCell>
-                            <TableCell>
-                              <div className="flex items-center gap-2">
-                                <Tooltip title={tooltipMessage}>
-                                  <Icon
-                                    icon={PencilAltIcon}
-                                    size="sm"
-                                    onClick={() => {
-                                      if (canEdit) {
-                                        setSelectedEditCallback(callback);
-                                        setShowEditCallback(true);
-                                      }
-                                    }}
-                                    className={canEdit ? "cursor-pointer" : "opacity-40 cursor-not-allowed"}
-                                  />
-                                </Tooltip>
-                                <Tooltip title={tooltipMessage}>
-                                  <Icon
-                                    icon={TrashIcon}
-                                    size="sm"
-                                    onClick={() => {
-                                      if (canEdit) {
-                                        handleDeleteCallback(callback.name);
-                                      }
-                                    }}
-                                    className={
-                                      canEdit
-                                        ? "text-red-500 hover:text-red-700 cursor-pointer"
-                                        : "text-red-300 opacity-40 cursor-not-allowed"
-                                    }
-                                  />
-                                </Tooltip>
-                                <Button
-                                  onClick={async () => {
-                                    try {
-                                      await serviceHealthCheck(accessToken, callback.name);
-                                      NotificationsManager.success("Health check triggered");
-                                    } catch (error) {
-                                      NotificationsManager.fromBackend(parseErrorMessage(error));
-                                    }
-                                  }}
-                                  variant="secondary"
-                                  size="xs"
-                                >
-                                  Test Callback
-                                </Button>
-                              </div>
-                            </TableCell>
-                          </TableRow>
-                        );
-                      })}
-                    </TableBody>
-                  </Table>
-                </Card>
-              </Grid>
-              <Button className="mt-2" onClick={() => setShowAddCallbacksModal(true)}>
-                Add Callback
-              </Button>
-=======
               <LoggingCallbacksTable
                 callbacks={callbacks}
                 availableCallbacks={allCallbacks}
@@ -717,7 +587,6 @@
                   }
                 }}
               />
->>>>>>> 7225fc06
             </TabPanel>
             <TabPanel>
               <Card>
